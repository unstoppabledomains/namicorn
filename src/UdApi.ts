import {toBech32Address} from './utils/znsUtils';
import {ResolutionError, ResolutionErrorCode} from './errors/resolutionError';
import pckg from './package.json';
import {isValidTwitterSignature} from './utils/TwitterSignatureValidator';
import {
  CryptoRecords,
  ResolutionResponse,
  ResolutionMethod,
  NamingServiceName,
} from './types/publicTypes';
import Networking from './utils/Networking';
import {constructRecords, findNamingServiceName, isNullAddress} from './utils';
import {znsNamehash, eip137Namehash} from './utils/namehash';
import {NamingService} from './NamingService';
import NetworkConfig from './config/network-config.json';

/**
 * @internal
 */
export default class Udapi extends NamingService {
  private readonly name: ResolutionMethod;
  private readonly url: string;
  private readonly headers: {
    [key: string]: string;
  };
  static readonly ZnsRegistryMap = {
    1: 'zil1jcgu2wlx6xejqk9jw3aaankw6lsjzeunx2j0jz',
  };

  constructor(url?: string) {
    super();
    this.name = 'UDAPI';
    this.url = url || 'https://unstoppabledomains.com/api/v1';
    const DefaultUserAgent = Networking.isNode()
      ? 'node-fetch/1.0 (+https://github.com/bitinn/node-fetch)'
      : navigator.userAgent;
    const version = pckg.version;
    const CustomUserAgent = `${DefaultUserAgent} Resolution/${version}`;
    this.headers = {'X-user-agent': CustomUserAgent};
  }

  isSupportedDomain(domain: string): boolean {
    throw new ResolutionError(ResolutionErrorCode.UnsupportedMethod, {
      methodName: 'isSupportedDomain',
    });
  }

  namehash(domain: string): string {
    const serviceName = findNamingServiceName(domain);
    if (serviceName === NamingServiceName.ZNS) {
      return znsNamehash(domain);
    }

    return eip137Namehash(domain);
  }

  childhash(parentHash: string, label: string): string {
    throw new Error('Unsupported method whe using UD Resolution API');
  }

  async record(domain: string, key: string): Promise<string> {
    return (await this.records(domain, [key]))[key];
  }

  async records(domain: string, keys: string[]): Promise<CryptoRecords> {
    const records = await this.allRecords(domain);
    return constructRecords(keys, records);
  }

  async owner(domain: string): Promise<string> {
    const {owner} = (await this.resolve(domain)).meta;
    if (!owner) {
      throw new ResolutionError(ResolutionErrorCode.UnregisteredDomain, {
        domain,
      });
    }

    if (domain.endsWith('.zil')) {
      return owner.startsWith('zil1') ? owner : toBech32Address(owner);
    }
    return owner;
  }

  async twitter(domain: string): Promise<string> {
    const serviceName = findNamingServiceName(domain);
    if (serviceName !== NamingServiceName.CNS) {
      throw new ResolutionError(ResolutionErrorCode.UnsupportedMethod, {
        domain,
        methodName: 'twitter',
      });
    }

    const domainMetaData = await this.resolve(domain);
    if (!domainMetaData.meta.owner) {
      throw new ResolutionError(ResolutionErrorCode.UnregisteredDomain, {
        domain,
      });
    }
    const owner = domainMetaData.meta.owner;
    const records = domainMetaData.records || {};
    const validationSignature = records['validation.social.twitter.username'];
    const twitterHandle = records['social.twitter.username'];

    if (!validationSignature) {
      throw new ResolutionError(ResolutionErrorCode.RecordNotFound, {
        recordName: 'validation.social.twitter.username',
        domain: domain,
      });
    }
    if (!twitterHandle) {
      throw new ResolutionError(ResolutionErrorCode.RecordNotFound, {
        recordName: 'social.twitter.username',
        domain: domain,
      });
    }

    if (
      !isValidTwitterSignature({
        tokenId: domainMetaData.meta.namehash,
        owner,
        twitterHandle,
        validationSignature,
      })
    ) {
      throw new ResolutionError(
        ResolutionErrorCode.InvalidTwitterVerification,
        {
          domain,
        },
      );
    }

    return twitterHandle;
  }

  async allRecords(domain: string): Promise<CryptoRecords> {
    return (await this.resolve(domain)).records || {};
  }

  async resolve(domain: string): Promise<ResolutionResponse> {
    const response = await Networking.fetch(`${this.url}/${domain}`, {
      method: 'GET',
      headers: this.headers,
    });
    return response.json();
  }

  serviceName(): ResolutionMethod {
    return this.name;
  }

  async resolver(domain: string): Promise<string> {
    const record = await this.resolve(domain);
    return record.meta.resolver;
  }

  async reverse(
    address: string,
    currencyTicker: string,
  ): Promise<string | null> {
    throw new ResolutionError(ResolutionErrorCode.UnsupportedMethod, {
      methodName: 'reverse',
    });
  }
  async isRegistered(domain: string): Promise<boolean> {
    const record = await this.resolve(domain);

    return !isNullAddress(record.meta.owner);
  }

<<<<<<< HEAD
  async getTokenUri(tokenId: string): Promise<string> {
    throw new ResolutionError(ResolutionErrorCode.UnsupportedMethod, {
      methodName: 'getTokenUri',
=======
  async isAvailable(domain: string): Promise<boolean> {
    return !(await this.isRegistered(domain));
  }

  async registryAddress(domain: string): Promise<string> {
    const serviceName = findNamingServiceName(domain);

    if (serviceName === 'CNS') {
      return NetworkConfig.networks[1].contracts.Registry.address;
    } else if (serviceName === 'ZNS') {
      return Udapi.ZnsRegistryMap[1];
    }
    throw new ResolutionError(ResolutionErrorCode.UnsupportedService, {
      namingService: serviceName,
>>>>>>> 051d953c
    });
  }
}<|MERGE_RESOLUTION|>--- conflicted
+++ resolved
@@ -168,11 +168,12 @@
     return !isNullAddress(record.meta.owner);
   }
 
-<<<<<<< HEAD
   async getTokenUri(tokenId: string): Promise<string> {
     throw new ResolutionError(ResolutionErrorCode.UnsupportedMethod, {
       methodName: 'getTokenUri',
-=======
+    });
+  }
+
   async isAvailable(domain: string): Promise<boolean> {
     return !(await this.isRegistered(domain));
   }
@@ -187,7 +188,6 @@
     }
     throw new ResolutionError(ResolutionErrorCode.UnsupportedService, {
       namingService: serviceName,
->>>>>>> 051d953c
     });
   }
 }