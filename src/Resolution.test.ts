--- conflicted
+++ resolved
@@ -23,17 +23,12 @@
 } from './tests/helpers';
 import { RpcProviderTestCases } from './tests/providerMockData';
 import ICnsReader from './cns/ICnsReader';
-<<<<<<< HEAD
-import Contract from './utils/contract';
-=======
->>>>>>> 8e588b29
 
 let resolution: Resolution;
 let reader: ICnsReader;
 
 beforeAll(async () => {
   resolution = new Resolution({
-<<<<<<< HEAD
     blockchain: {
       cns: { url: protocolLink() },
       ens: { url: protocolLink() }
@@ -41,12 +36,6 @@
   });
   reader = await resolution.cns!.getReader();
 });
-=======
-    blockchain: { cns: { url: protocolLink() } },
-  });
-  reader = await resolution.cns!.getReader();
-})
->>>>>>> 8e588b29
 
 beforeEach(() => {
   nock.cleanAll();
@@ -80,238 +69,7 @@
         expect(serviceName).toBe('ENS');
       });
 
-<<<<<<< HEAD
-      it('checks ens service name 2', () => {
-        const resolution = new Resolution();
-        const serviceName = resolution.serviceName('domain.luxe');
-        expect(serviceName).toBe('ENS');
-      });
-
-      it('checks ens service name', () => {
-        const resolution = new Resolution();
-        const serviceName = resolution.serviceName('domain.xyz');
-        expect(serviceName).toBe('ENS');
-      });
-=======
-  it('should resolve gundb chat id', async () => {
-    const resolution = new Resolution({
-      blockchain: {
-        cns: {
-          url: protocolLink(),
-          registry: '0xD1E5b0FF1287aA9f9A268759062E4Ab08b9Dacbe',
-        },
-      },
-    });
-    const reader = await resolution.cns?.getReader();
-    const eyes = mockAsyncMethods(reader, {
-      records: {
-        resolver: '0x878bC2f3f717766ab69C0A5f9A6144931E61AEd3',
-        values: [
-          '0x47992daf742acc24082842752fdc9c875c87c56864fee59d8b779a91933b159e48961566eec6bd6ce3ea2441c6cb4f112d0eb8e8855cc9cf7647f0d9c82f00831c',
-        ],
-      },
-    });
-    const gundb = await resolution.chatId('homecakes.crypto');
-    expectSpyToBeCalled(eyes);
-    expect(gundb).toBe(
-      '0x47992daf742acc24082842752fdc9c875c87c56864fee59d8b779a91933b159e48961566eec6bd6ce3ea2441c6cb4f112d0eb8e8855cc9cf7647f0d9c82f00831c',
-    );
-  });
-  
-  describe('.ipfsHash', () => {
-    it('should prioritize new keys over depricated ones', async() => {
-      pendingInLive();
-      const spies = mockAsyncMethods(reader, {
-        records: {
-          resolver: '0xA1cAc442Be6673C49f8E74FFC7c4fD746f3cBD0D',
-          values: ['new record Ipfs hash', 'old record Ipfs hash']
-        }
-      });
-      const hash = await resolution.ipfsHash(CryptoDomainWithIpfsRecords);
-      expectSpyToBeCalled(spies);
-      expect(hash).toBe('new record Ipfs hash');
-    });
-
-    it('should prioritize browser record key over ipfs.redirect_url one', async () => {
-      pendingInLive();
-      const spies = mockAsyncMethods(reader, {
-        records: {
-          resolver: '0xA1cAc442Be6673C49f8E74FFC7c4fD746f3cBD0D',
-          values: ['new record redirect url', 'old record redirect url']
-        }
-      });
-      const redirectUrl = await resolution.httpUrl(CryptoDomainWithIpfsRecords);
-      expectSpyToBeCalled(spies);
-      expect(redirectUrl).toBe('new record redirect url');
-    });
-  });
-  
-  describe('serviceName', () => {
-    it('checks ens service name', () => {
-      const resolution = new Resolution();
-      const serviceName = resolution.serviceName('domain.eth');
-      expect(serviceName).toBe('ENS');
-    });
->>>>>>> 8e588b29
-
-      it('checks zns service name', () => {
-        const resolution = new Resolution();
-        const serviceName = resolution.serviceName('domain.zil');
-        expect(serviceName).toBe('ZNS');
-      });
-
-      it('checks cns service name', () => {
-        const resolution = new Resolution();
-        const serviceName = resolution.serviceName('domain.crypto');
-        expect(serviceName).toBe('CNS');
-      });
-
-      it('checks naming service via api', () => {
-        const resolution = new Resolution({ blockchain: false });
-        const serviceName = resolution.serviceName('domain.zil');
-        expect(serviceName).toBe('ZNS');
-      });
-
-      it('checks naming service via api 2', () => {
-        const resolution = new Resolution({ blockchain: false });
-        const serviceName = resolution.serviceName('domain.luxe');
-        expect(serviceName).toBe('ENS');
-      });
-
-      it('checks naming service via api 3', () => {
-        const resolution = new Resolution({ blockchain: false });
-        const serviceName = resolution.serviceName('domain.xyz');
-        expect(serviceName).toBe('ENS');
-      });
-
-      it('checks naming service via api 4', () => {
-        const resolution = new Resolution({ blockchain: false });
-        const serviceName = resolution.serviceName('domain.eth');
-        expect(serviceName).toBe('ENS');
-      });
-
-      it('checks naming service via api 5', () => {
-        const resolution = new Resolution({ blockchain: false });
-        const serviceName = resolution.serviceName('domain.crypto');
-        expect(serviceName).toBe('CNS');
-      });
-
-    });
-
-  });
-
-  describe('.Errors', () => {
-    it('checks Resolution#addr error #1', async () => {
-      const resolution = new Resolution();
-      const spy = mockAsyncMethods(resolution.zns!, {
-        getRecordsAddresses: undefined 
-      });
-      await expectResolutionErrorCode(
-        resolution.addr('sdncdoncvdinvcsdncs.zil', 'ZIL'),
-        ResolutionErrorCode.UnregisteredDomain,
-      );
-      expectSpyToBeCalled(spy);
-    });
-
-    it('resolves non-existing domain zone with throw', async () => {
-      const resolution = new Resolution({ blockchain: true });
-      await expectResolutionErrorCode(
-        resolution.addr('bogdangusiev.qq', 'ZIL'),
-        ResolutionErrorCode.UnsupportedDomain,
-      );
-    });
-
-    it('checks error for email on brad.zil', async () => {
-      const resolution = new Resolution();
-      const spies = mockAsyncMethods(resolution.zns, {
-        allRecords: {
-          'crypto.BCH.address': 'qrq4sk49ayvepqz7j7ep8x4km2qp8lauvcnzhveyu6',
-          'crypto.BTC.address': '1EVt92qQnaLDcmVFtHivRJaunG2mf2C3mB',
-          'crypto.DASH.address': 'XnixreEBqFuSLnDSLNbfqMH1GsZk7cgW4j',
-          'crypto.ETH.address': '0x45b31e01AA6f42F0549aD482BE81635ED3149abb',
-          'crypto.LTC.address': 'LetmswTW3b7dgJ46mXuiXMUY17XbK29UmL',
-          'crypto.XMR.address': '447d7TVFkoQ57k3jm3wGKoEAkfEym59mK96Xw5yWamDNFGaLKW5wL2qK5RMTDKGSvYfQYVN7dLSrLdkwtKH3hwbSCQCu26d',
-          'crypto.ZEC.address': 't1h7ttmQvWCSH1wfrcmvT4mZJfGw2DgCSqV',
-          'crypto.ZIL.address': 'zil1yu5u4hegy9v3xgluweg4en54zm8f8auwxu0xxj',
-          'ipfs.html.value': 'QmVaAtQbi3EtsfpKoLzALm6vXphdi2KjMgxEDKeGg6wHuK',
-          'ipfs.redirect_domain.value': 'www.unstoppabledomains.com'
-        }
-      });
-      await expectResolutionErrorCode(
-        resolution.email('brad.zil'),
-        ResolutionErrorCode.RecordNotFound,
-      );
-      expectSpyToBeCalled(spies);
-    });
-
-    describe('.Namehash errors', () => {
-      it('checks namehash for unsupported domain', async () => {
-        const resolution = new Resolution();
-        await expectResolutionErrorCode(
-          () => resolution.namehash('something.hello.com'),
-          ResolutionErrorCode.UnsupportedDomain,
-        );
-      });
-
-      it('should be invalid domain', async () => {
-        const resolution = new Resolution();
-        await expectResolutionErrorCode(
-          () => resolution.namehash('-hello.eth'),
-          ResolutionErrorCode.UnsupportedDomain,
-        );
-      });
-    
-      it('should be invalid domain 2', async () => {
-        const resolution = new Resolution();
-        await expectResolutionErrorCode(
-          () => resolution.namehash('whatever-.eth'),
-          ResolutionErrorCode.UnsupportedDomain,
-        );
-      });
-    
-      it('should be invalid domain 3', async () => {
-        const cnsInvalidDomain = 'hello..crypto';
-        const ensInvalidDomain = 'hello..eth';
-        const znsInvalidDomain = 'hello..zil';
-        const resolution = new Resolution();
-        await expectResolutionErrorCode(
-          () => resolution.namehash(cnsInvalidDomain),
-          ResolutionErrorCode.UnsupportedDomain,
-        );
-        await expectResolutionErrorCode(
-          () => resolution.namehash(ensInvalidDomain),
-          ResolutionErrorCode.UnsupportedDomain,
-        );
-        await expectResolutionErrorCode(
-          () => resolution.namehash(znsInvalidDomain),
-          ResolutionErrorCode.UnsupportedDomain,
-        );
-      });
-    });
-
-  });
-
-  describe('.Records', () => {
-    describe('.Metadata', () => {
-      it('checks return of email for ergergergerg.zil', async () => {
-        const resolution = new Resolution();
-        const spies = mockAsyncMethods(resolution.zns, {
-          allRecords: {
-            'ipfs.html.hash': 'QmefehFs5n8yQcGCVJnBMY3Hr6aMRHtsoniAhsM1KsHMSe',
-            'ipfs.html.value': 'QmVaAtQbi3EtsfpKoLzALm6vXphdi2KjMgxEDKeGg6wHu',
-            'ipfs.redirect_domain.value': 'www.unstoppabledomains.com',
-            'whois.email.value': 'matt+test@unstoppabledomains.com',
-            'whois.for_sale.value': 'true'
-          }
-        });
-        const email = await resolution.email('ergergergerg.zil');
-        expectSpyToBeCalled(spies);
-        expect(email).toBe('matt+test@unstoppabledomains.com');
-      });
-    });
-
-    describe('.Crypto', () => { 
-      it(`domains "brad.crypto" and "Brad.crypto" should return the same results`, async () => {
+      it('should resolve gundb chat id', async () => {
         const resolution = new Resolution({
           blockchain: {
             cns: {
@@ -320,233 +78,215 @@
             },
           },
         });
-        const anotherSpy = mockAsyncMethod(resolution.cns, 'isDataReaderSupported', true);
         const reader = await resolution.cns?.getReader();
         const eyes = mockAsyncMethods(reader, {
           records: {
-            resolver: '0xBD5F5ec7ed5f19b53726344540296C02584A5237',
-            values: ['0x45b31e01AA6f42F0549aD482BE81635ED3149abb'],
+            resolver: '0x878bC2f3f717766ab69C0A5f9A6144931E61AEd3',
+            values: [
+              '0x47992daf742acc24082842752fdc9c875c87c56864fee59d8b779a91933b159e48961566eec6bd6ce3ea2441c6cb4f112d0eb8e8855cc9cf7647f0d9c82f00831c',
+            ],
           },
         });
-        const capital = await resolution.addr('Brad.crypto', 'eth');
-        const lower = await resolution.addr('brad.crypto', 'eth');
-        expectSpyToBeCalled(eyes, 2);
-        expectSpyToBeCalled([anotherSpy]);
-        expect(capital).toStrictEqual(lower);
-      });
+        const gundb = await resolution.chatId('homecakes.crypto');
+        expectSpyToBeCalled(eyes);
+        expect(gundb).toBe(
+          '0x47992daf742acc24082842752fdc9c875c87c56864fee59d8b779a91933b159e48961566eec6bd6ce3ea2441c6cb4f112d0eb8e8855cc9cf7647f0d9c82f00831c',
+        );
+      });
+  
+      describe('.ipfsHash', () => {
+        it('should prioritize new keys over depricated ones', async() => {
+          pendingInLive();
+          const spies = mockAsyncMethods(reader, {
+            records: {
+              resolver: '0xA1cAc442Be6673C49f8E74FFC7c4fD746f3cBD0D',
+              values: ['new record Ipfs hash', 'old record Ipfs hash']
+            }
+          });
+          const hash = await resolution.ipfsHash(CryptoDomainWithIpfsRecords);
+          expectSpyToBeCalled(spies);
+          expect(hash).toBe('new record Ipfs hash');
+        });
+
+        it('should prioritize browser record key over ipfs.redirect_url one', async () => {
+          pendingInLive();
+          const spies = mockAsyncMethods(reader, {
+            records: {
+              resolver: '0xA1cAc442Be6673C49f8E74FFC7c4fD746f3cBD0D',
+              values: ['new record redirect url', 'old record redirect url']
+            }
+          });
+          const redirectUrl = await resolution.httpUrl(CryptoDomainWithIpfsRecords);
+          expectSpyToBeCalled(spies);
+          expect(redirectUrl).toBe('new record redirect url');
+        });
+      });
+  
+      describe('serviceName', () => {
+        it('checks ens service name', () => {
+          const resolution = new Resolution();
+          const serviceName = resolution.serviceName('domain.eth');
+          expect(serviceName).toBe('ENS');
+        });
+
+        it('checks zns service name', () => {
+          const resolution = new Resolution();
+          const serviceName = resolution.serviceName('domain.zil');
+          expect(serviceName).toBe('ZNS');
+        });
+
+        it('checks cns service name', () => {
+          const resolution = new Resolution();
+          const serviceName = resolution.serviceName('domain.crypto');
+          expect(serviceName).toBe('CNS');
+        });
+
+        it('checks naming service via api', () => {
+          const resolution = new Resolution({ blockchain: false });
+          const serviceName = resolution.serviceName('domain.zil');
+          expect(serviceName).toBe('ZNS');
+        });
+
+        it('checks naming service via api 2', () => {
+          const resolution = new Resolution({ blockchain: false });
+          const serviceName = resolution.serviceName('domain.luxe');
+          expect(serviceName).toBe('ENS');
+        });
+
+        it('checks naming service via api 3', () => {
+          const resolution = new Resolution({ blockchain: false });
+          const serviceName = resolution.serviceName('domain.xyz');
+          expect(serviceName).toBe('ENS');
+        });
+
+        it('checks naming service via api 4', () => {
+          const resolution = new Resolution({ blockchain: false });
+          const serviceName = resolution.serviceName('domain.eth');
+          expect(serviceName).toBe('ENS');
+        });
+
+        it('checks naming service via api 5', () => {
+          const resolution = new Resolution({ blockchain: false });
+          const serviceName = resolution.serviceName('domain.crypto');
+          expect(serviceName).toBe('CNS');
+        });
+
+      });
+
     });
 
-    describe('.Providers', () => {
-      it('should work with web3HttpProvider', async () => {
-        // web3-providers-http has problems with type definitions
-        // We still prefer everything to be statically typed on our end for better mocking
-        const provider = new (Web3HttpProvider as any)(
-          protocolLink(),
-        ) as Web3HttpProvider.HttpProvider;
-        // mock the send function with different implementations (each should call callback right away with different answers)
-        const eye = mockAsyncMethod(
-          provider,
-          'send',
-          (payload: JsonRpcPayload, callback) => {
-            const result = caseMock(payload.params?.[0], RpcProviderTestCases);
-            callback &&
-              callback(null, {
-                jsonrpc: '2.0',
-                id: 1,
-                result,
-              });
-          },
+    describe('.Errors', () => {
+      it('checks Resolution#addr error #1', async () => {
+        const resolution = new Resolution();
+        const spy = mockAsyncMethods(resolution.zns!, {
+          getRecordsAddresses: undefined 
+        });
+        await expectResolutionErrorCode(
+          resolution.addr('sdncdoncvdinvcsdncs.zil', 'ZIL'),
+          ResolutionErrorCode.UnregisteredDomain,
         );
-        const resolution = Resolution.fromWeb3Version1Provider(provider);
-        const ethAddress = await resolution.addr('brad.crypto', 'ETH');
-  
-        // expect each mock to be called at least once.
-        expectSpyToBeCalled([eye]);
-        expect(ethAddress).toBe('0x8aaD44321A86b170879d7A244c1e8d360c99DdA8');
-      });
-  
-      it('should work with webSocketProvider', async () => {
-        // web3-providers-ws has problems with type definitions
-        // We still prefer everything to be statically typed on our end for better mocking
-        const provider = new (Web3WsProvider as any)(
-          protocolLink(ProviderProtocol.wss),
-        ) as Web3WsProvider.WebsocketProvider;
-        const eye = mockAsyncMethod(provider, 'send', (payload, callback) => {
-          const result = caseMock(payload.params?.[0], RpcProviderTestCases);
-          callback(null, {
-            jsonrpc: '2.0',
-            id: 1,
-            result,
-          });
-        });
-  
-        const resolution = Resolution.fromWeb3Version1Provider(provider);
-        const ethAddress = await resolution.addr('brad.crypto', 'ETH');
-        provider.disconnect(1000, 'end of test');
-        expectSpyToBeCalled([eye]);
-        expect(ethAddress).toBe('0x8aaD44321A86b170879d7A244c1e8d360c99DdA8');
-      });
-  
-      it('should work for ethers jsonrpc provider', async () => {
-        const provider = new JsonRpcProvider(
-          protocolLink(ProviderProtocol.http),
-          'mainnet',
+        expectSpyToBeCalled(spy);
+      });
+
+      it('resolves non-existing domain zone with throw', async () => {
+        const resolution = new Resolution({ blockchain: true });
+        await expectResolutionErrorCode(
+          resolution.addr('bogdangusiev.qq', 'ZIL'),
+          ResolutionErrorCode.UnsupportedDomain,
         );
-        const resolution = Resolution.fromEthersProvider(provider);
-        const eye = mockAsyncMethod(provider, 'call', params =>
-          Promise.resolve(caseMock(params, RpcProviderTestCases)),
+      });
+
+      it('checks error for email on brad.zil', async () => {
+        const resolution = new Resolution();
+        const spies = mockAsyncMethods(resolution.zns, {
+          allRecords: {
+            'crypto.BCH.address': 'qrq4sk49ayvepqz7j7ep8x4km2qp8lauvcnzhveyu6',
+            'crypto.BTC.address': '1EVt92qQnaLDcmVFtHivRJaunG2mf2C3mB',
+            'crypto.DASH.address': 'XnixreEBqFuSLnDSLNbfqMH1GsZk7cgW4j',
+            'crypto.ETH.address': '0x45b31e01AA6f42F0549aD482BE81635ED3149abb',
+            'crypto.LTC.address': 'LetmswTW3b7dgJ46mXuiXMUY17XbK29UmL',
+            'crypto.XMR.address': '447d7TVFkoQ57k3jm3wGKoEAkfEym59mK96Xw5yWamDNFGaLKW5wL2qK5RMTDKGSvYfQYVN7dLSrLdkwtKH3hwbSCQCu26d',
+            'crypto.ZEC.address': 't1h7ttmQvWCSH1wfrcmvT4mZJfGw2DgCSqV',
+            'crypto.ZIL.address': 'zil1yu5u4hegy9v3xgluweg4en54zm8f8auwxu0xxj',
+            'ipfs.html.value': 'QmVaAtQbi3EtsfpKoLzALm6vXphdi2KjMgxEDKeGg6wHuK',
+            'ipfs.redirect_domain.value': 'www.unstoppabledomains.com'
+          }
+        });
+        await expectResolutionErrorCode(
+          resolution.email('brad.zil'),
+          ResolutionErrorCode.RecordNotFound,
         );
-        const ethAddress = await resolution.addr('brad.crypto', 'ETH');
-        expectSpyToBeCalled([eye]);
-        expect(ethAddress).toBe('0x8aaD44321A86b170879d7A244c1e8d360c99DdA8');
-      });
-  
-      it('should work with ethers default provider', async () => {
-        const provider = getDefaultProvider('mainnet');
-  
-        const eye = mockAsyncMethod(provider, 'call', params =>
-          Promise.resolve(caseMock(params, RpcProviderTestCases)),
-        );
-        const resolution = Resolution.fromEthersProvider(provider);
-        const ethAddress = await resolution.addr('brad.crypto', 'eth');
-        expectSpyToBeCalled([eye]);
-        expect(ethAddress).toBe('0x8aaD44321A86b170879d7A244c1e8d360c99DdA8');
-      });
-  
-      it('should work with web3@0.20.7 provider', async () => {
-        const provider = new Web3V027Provider(
-          protocolLink(ProviderProtocol.http),
-          5000,
-          null,
-          null,
-          null,
-        );
-        const eye = mockAsyncMethod(
-          provider,
-          'sendAsync',
-          (payload: JsonRpcPayload, callback: any) => {
-            const result = caseMock(payload.params?.[0], RpcProviderTestCases);
-            callback(undefined, {
-              jsonrpc: '2.0',
-              id: 1,
-              result,
-            });
-          },
-        );
-        const resolution = Resolution.fromWeb3Version0Provider(provider);
-        const ethAddress = await resolution.addr('brad.crypto', 'eth');
-        expectSpyToBeCalled([eye]);
-        expect(ethAddress).toBe('0x8aaD44321A86b170879d7A244c1e8d360c99DdA8');
-      });
-  
-      describe('.All-records', () => {
-        it('should be able to get logs with ethers default provider', async () => {
-          const provider = getDefaultProvider('mainnet', { quorum: 1 });
-  
-          const eye = mockAsyncMethod(provider, 'call', params =>
-            Promise.resolve(caseMock(params, RpcProviderTestCases)),
-          );
-          const eye2 = mockAsyncMethod(provider, 'getLogs', params =>
-            Promise.resolve(caseMock(params, RpcProviderTestCases)),
-          );
-  
-          const resolution = Resolution.fromEthersProvider(provider);
-          const resp = await resolution.allRecords('brad.crypto');
-          expectSpyToBeCalled([eye], 3);
-          expectSpyToBeCalled([eye2], 2);
-          expect(resp).toMatchObject({
-            'gundb.username.value':
-              '0x8912623832e174f2eb1f59cc3b587444d619376ad5bf10070e937e0dc22b9ffb2e3ae059e6ebf729f87746b2f71e5d88ec99c1fb3c7c49b8617e2520d474c48e1c',
-            'ipfs.html.value': 'Qme54oEzRkgooJbCDr78vzKAWcv6DDEZqRhhDyDtzgrZP6',
-            'ipfs.redirect_domain.value':
-              'https://abbfe6z95qov3d40hf6j30g7auo7afhp.mypinata.cloud/ipfs/Qme54oEzRkgooJbCDr78vzKAWcv6DDEZqRhhDyDtzgrZP6',
-            'crypto.ETH.address': '0x8aaD44321A86b170879d7A244c1e8d360c99DdA8',
-            'gundb.public_key.value':
-              'pqeBHabDQdCHhbdivgNEc74QO-x8CPGXq4PKWgfIzhY.7WJR5cZFuSyh1bFwx0GWzjmrim0T5Y6Bp0SSK0im3nI',
-            'crypto.BTC.address': 'bc1q359khn0phg58xgezyqsuuaha28zkwx047c0c3y',
-          });
-        });
-  
-        it('should be able to get logs with jsonProvider', async () => {
-          const provider = new JsonRpcProvider(
-            protocolLink(ProviderProtocol.http),
-            'mainnet',
-          );
-          const resolution = Resolution.fromEthersProvider(provider);
-          const eye = mockAsyncMethod(provider, 'call', params =>
-            Promise.resolve(caseMock(params, RpcProviderTestCases)),
-          );
-          const eye2 = mockAsyncMethod(provider, 'getLogs', params =>
-            Promise.resolve(caseMock(params, RpcProviderTestCases)),
-          );
-  
-          const resp = await resolution.allRecords('brad.crypto');
-          expectSpyToBeCalled([eye], 3);
-          expectSpyToBeCalled([eye2], 2);
-          expect(resp).toMatchObject({
-            'gundb.username.value':
-              '0x8912623832e174f2eb1f59cc3b587444d619376ad5bf10070e937e0dc22b9ffb2e3ae059e6ebf729f87746b2f71e5d88ec99c1fb3c7c49b8617e2520d474c48e1c',
-            'ipfs.html.value': 'Qme54oEzRkgooJbCDr78vzKAWcv6DDEZqRhhDyDtzgrZP6',
-            'ipfs.redirect_domain.value':
-              'https://abbfe6z95qov3d40hf6j30g7auo7afhp.mypinata.cloud/ipfs/Qme54oEzRkgooJbCDr78vzKAWcv6DDEZqRhhDyDtzgrZP6',
-            'crypto.ETH.address': '0x8aaD44321A86b170879d7A244c1e8d360c99DdA8',
-            'gundb.public_key.value':
-              'pqeBHabDQdCHhbdivgNEc74QO-x8CPGXq4PKWgfIzhY.7WJR5cZFuSyh1bFwx0GWzjmrim0T5Y6Bp0SSK0im3nI',
-            'crypto.BTC.address': 'bc1q359khn0phg58xgezyqsuuaha28zkwx047c0c3y',
-          });
-        });
-  
-        it('should get standard keys from legacy resolver', async () => {
-          const provider = getDefaultProvider('mainnet');
-          const eye = mockAsyncMethod(provider, 'call', params =>
-            Promise.resolve(caseMock(params, RpcProviderTestCases)),
-          );
-  
-          const resolution = Resolution.fromEthersProvider(provider);
-          const resp = await resolution.allRecords('monmouthcounty.crypto');
-  
-          expectSpyToBeCalled([eye], 2);
-          expect(resp).toMatchObject({
-            'crypto.BTC.address': '3NwuV8nVT2VKbtCs8evChdiW6kHTHcVpdn',
-            'crypto.ETH.address': '0x1C42088b82f6Fa5fB883A14240C4E066dDFf1517',
-            'crypto.LTC.address': 'MTnTNwKikiMi97Teq8XQRabL9SZ4HjnKNB',
-            'crypto.ADA.address':
-              'DdzFFzCqrhsfc3MQvjsLr9BHkaFYeE7BotyTATdETRoSPj6QPiotK4xpcFZk66KVmtr87tvUFTcbTHZRkcdbMR5Ss6jCfzCVtFRMB7WE',
-            'ipfs.html.value': 'QmYqX8D8SkaF5YcpaWMyi5xM43UEteFiSNKYsjLcdvCWud',
-            'ipfs.redirect_domain.value':
-              'https://abbfe6z95qov3d40hf6j30g7auo7afhp.mypinata.cloud/ipfs/QmYqX8D8SkaF5YcpaWMyi5xM43UEteFiSNKYsjLcdvCWud',
-          });
-        });
-      });
+        expectSpyToBeCalled(spies);
+      });
+
+      describe('.Namehash errors', () => {
+        it('checks namehash for unsupported domain', async () => {
+          const resolution = new Resolution();
+          await expectResolutionErrorCode(
+            () => resolution.namehash('something.hello.com'),
+            ResolutionErrorCode.UnsupportedDomain,
+          );
+        });
+
+        it('should be invalid domain', async () => {
+          const resolution = new Resolution();
+          await expectResolutionErrorCode(
+            () => resolution.namehash('-hello.eth'),
+            ResolutionErrorCode.UnsupportedDomain,
+          );
+        });
+    
+        it('should be invalid domain 2', async () => {
+          const resolution = new Resolution();
+          await expectResolutionErrorCode(
+            () => resolution.namehash('whatever-.eth'),
+            ResolutionErrorCode.UnsupportedDomain,
+          );
+        });
+    
+        it('should be invalid domain 3', async () => {
+          const cnsInvalidDomain = 'hello..crypto';
+          const ensInvalidDomain = 'hello..eth';
+          const znsInvalidDomain = 'hello..zil';
+          const resolution = new Resolution();
+          await expectResolutionErrorCode(
+            () => resolution.namehash(cnsInvalidDomain),
+            ResolutionErrorCode.UnsupportedDomain,
+          );
+          await expectResolutionErrorCode(
+            () => resolution.namehash(ensInvalidDomain),
+            ResolutionErrorCode.UnsupportedDomain,
+          );
+          await expectResolutionErrorCode(
+            () => resolution.namehash(znsInvalidDomain),
+            ResolutionErrorCode.UnsupportedDomain,
+          );
+        });
+      });
+
     });
 
-    describe('.Dweb', () => {
-      describe('.IPFS', () => {
-        it('checks return of IPFS hash for brad.zil', async () => {
+    describe('.Records', () => {
+      describe('.Metadata', () => {
+        it('checks return of email for ergergergerg.zil', async () => {
           const resolution = new Resolution();
           const spies = mockAsyncMethods(resolution.zns, {
             allRecords: {
-              'crypto.BCH.address': 'qrq4sk49ayvepqz7j7ep8x4km2qp8lauvcnzhveyu6',
-              'crypto.BTC.address': '1EVt92qQnaLDcmVFtHivRJaunG2mf2C3mB',
-              'crypto.DASH.address': 'XnixreEBqFuSLnDSLNbfqMH1GsZk7cgW4j',
-              'crypto.ETH.address': '0x45b31e01AA6f42F0549aD482BE81635ED3149abb',
-              'crypto.LTC.address': 'LetmswTW3b7dgJ46mXuiXMUY17XbK29UmL',
-              'crypto.XMR.address':
-              '447d7TVFkoQ57k3jm3wGKoEAkfEym59mK96Xw5yWamDNFGaLKW5wL2qK5RMTDKGSvYfQYVN7dLSrLdkwtKH3hwbSCQCu26d',
-              'crypto.ZEC.address': 't1h7ttmQvWCSH1wfrcmvT4mZJfGw2DgCSqV',
-              'crypto.ZIL.address': 'zil1yu5u4hegy9v3xgluweg4en54zm8f8auwxu0xxj',
-              'ipfs.html.value': 'QmVaAtQbi3EtsfpKoLzALm6vXphdi2KjMgxEDKeGg6wHuK',
+              'ipfs.html.hash': 'QmefehFs5n8yQcGCVJnBMY3Hr6aMRHtsoniAhsM1KsHMSe',
+              'ipfs.html.value': 'QmVaAtQbi3EtsfpKoLzALm6vXphdi2KjMgxEDKeGg6wHu',
               'ipfs.redirect_domain.value': 'www.unstoppabledomains.com',
-            },
-          });
-          const hash = await resolution.ipfsHash('brad.zil');
+              'whois.email.value': 'matt+test@unstoppabledomains.com',
+              'whois.for_sale.value': 'true'
+            }
+          });
+          const email = await resolution.email('ergergergerg.zil');
           expectSpyToBeCalled(spies);
-          expect(hash).toBe('QmVaAtQbi3EtsfpKoLzALm6vXphdi2KjMgxEDKeGg6wHuK');
-        });
-      });
-
-      describe('.Gundb', () => {
-        it('should resolve gundb chat id', async () => {
+          expect(email).toBe('matt+test@unstoppabledomains.com');
+        });
+      });
+
+      describe('.Crypto', () => { 
+        it(`domains "brad.crypto" and "Brad.crypto" should return the same results`, async () => {
           const resolution = new Resolution({
             blockchain: {
               cns: {
@@ -555,55 +295,291 @@
               },
             },
           });
-          const isDataReaderSpy = mockAsyncMethod(resolution.cns, 'isDataReaderSupported', true);
+          const anotherSpy = mockAsyncMethod(resolution.cns, 'isDataReaderSupported', true);
           const reader = await resolution.cns?.getReader();
           const eyes = mockAsyncMethods(reader, {
             records: {
-              resolver: '0x878bC2f3f717766ab69C0A5f9A6144931E61AEd3',
-              values: [
-                '0x47992daf742acc24082842752fdc9c875c87c56864fee59d8b779a91933b159e48961566eec6bd6ce3ea2441c6cb4f112d0eb8e8855cc9cf7647f0d9c82f00831c',
-              ],
+              resolver: '0xBD5F5ec7ed5f19b53726344540296C02584A5237',
+              values: ['0x45b31e01AA6f42F0549aD482BE81635ED3149abb'],
             },
           });
-          const gundb = await resolution.chatId('homecakes.crypto');
-          expectSpyToBeCalled(eyes);
-          expectSpyToBeCalled([isDataReaderSpy]);
-          expect(gundb).toBe(
-            '0x47992daf742acc24082842752fdc9c875c87c56864fee59d8b779a91933b159e48961566eec6bd6ce3ea2441c6cb4f112d0eb8e8855cc9cf7647f0d9c82f00831c',
-          );
-        });
-      });    
-    });
-
-    describe('.Verifications', () => {
-      describe('.Twitter', () => {
-        it('should return verified twitter handle', async () => {
-          const resolution = new Resolution();
-          const isDataReaderSpy = mockAsyncMethod(resolution.cns, 
-            'isDataReaderSupported', true,
-         );
-          const reader = await resolution.cns?.getReader();
-          expectSpyToBeCalled([isDataReaderSpy]);
-          const readerSpies = mockAsyncMethods(reader, {
-            records: {
-              resolver: '0xb66DcE2DA6afAAa98F2013446dBCB0f4B0ab2842',
-              owner: '0x6EC0DEeD30605Bcd19342f3c30201DB263291589',
-              values: [
-                '0xcd2655d9557e5535313b47107fa8f943eb1fec4da6f348668062e66233dde21b413784c4060340f48da364311c6e2549416a6a23dc6fbb48885382802826b8111b',
-                'derainberk'
-              ]
+          const capital = await resolution.addr('Brad.crypto', 'eth');
+          const lower = await resolution.addr('brad.crypto', 'eth');
+          expectSpyToBeCalled(eyes, 2);
+          expectSpyToBeCalled([anotherSpy]);
+          expect(capital).toStrictEqual(lower);
+        });
+      });
+
+      describe('.Providers', () => {
+        it('should work with web3HttpProvider', async () => {
+        // web3-providers-http has problems with type definitions
+        // We still prefer everything to be statically typed on our end for better mocking
+          const provider = new (Web3HttpProvider as any)(
+            protocolLink(),
+          ) as Web3HttpProvider.HttpProvider;
+          // mock the send function with different implementations (each should call callback right away with different answers)
+          const eye = mockAsyncMethod(
+            provider,
+            'send',
+            (payload: JsonRpcPayload, callback) => {
+              const result = caseMock(payload.params?.[0], RpcProviderTestCases);
+              callback &&
+              callback(null, {
+                jsonrpc: '2.0',
+                id: 1,
+                result,
+              });
             },
-          });
-          const twitterHandle = await resolution.twitter(
-            CryptoDomainWithTwitterVerification,
-          );
-          expectSpyToBeCalled(readerSpies);
-          expect(twitterHandle).toBe('derainberk');
-        });
-  
-        it('should throw unsupported method', async () => {
-          const resolution = new Resolution();
-          expectResolutionErrorCode(resolution.twitter('ryan.eth'), ResolutionErrorCode.UnsupportedMethod);
+          );
+          const resolution = Resolution.fromWeb3Version1Provider(provider);
+          const ethAddress = await resolution.addr('brad.crypto', 'ETH');
+  
+          // expect each mock to be called at least once.
+          expectSpyToBeCalled([eye]);
+          expect(ethAddress).toBe('0x8aaD44321A86b170879d7A244c1e8d360c99DdA8');
+        });
+  
+        it('should work with webSocketProvider', async () => {
+        // web3-providers-ws has problems with type definitions
+        // We still prefer everything to be statically typed on our end for better mocking
+          const provider = new (Web3WsProvider as any)(
+            protocolLink(ProviderProtocol.wss),
+          ) as Web3WsProvider.WebsocketProvider;
+          const eye = mockAsyncMethod(provider, 'send', (payload, callback) => {
+            const result = caseMock(payload.params?.[0], RpcProviderTestCases);
+            callback(null, {
+              jsonrpc: '2.0',
+              id: 1,
+              result,
+            });
+          });
+  
+          const resolution = Resolution.fromWeb3Version1Provider(provider);
+          const ethAddress = await resolution.addr('brad.crypto', 'ETH');
+          provider.disconnect(1000, 'end of test');
+          expectSpyToBeCalled([eye]);
+          expect(ethAddress).toBe('0x8aaD44321A86b170879d7A244c1e8d360c99DdA8');
+        });
+  
+        it('should work for ethers jsonrpc provider', async () => {
+          const provider = new JsonRpcProvider(
+            protocolLink(ProviderProtocol.http),
+            'mainnet',
+          );
+          const resolution = Resolution.fromEthersProvider(provider);
+          const eye = mockAsyncMethod(provider, 'call', params =>
+            Promise.resolve(caseMock(params, RpcProviderTestCases)),
+          );
+          const ethAddress = await resolution.addr('brad.crypto', 'ETH');
+          expectSpyToBeCalled([eye]);
+          expect(ethAddress).toBe('0x8aaD44321A86b170879d7A244c1e8d360c99DdA8');
+        });
+  
+        it('should work with ethers default provider', async () => {
+          const provider = getDefaultProvider('mainnet');
+  
+          const eye = mockAsyncMethod(provider, 'call', params =>
+            Promise.resolve(caseMock(params, RpcProviderTestCases)),
+          );
+          const resolution = Resolution.fromEthersProvider(provider);
+          const ethAddress = await resolution.addr('brad.crypto', 'eth');
+          expectSpyToBeCalled([eye]);
+          expect(ethAddress).toBe('0x8aaD44321A86b170879d7A244c1e8d360c99DdA8');
+        });
+  
+        it('should work with web3@0.20.7 provider', async () => {
+          const provider = new Web3V027Provider(
+            protocolLink(ProviderProtocol.http),
+            5000,
+            null,
+            null,
+            null,
+          );
+          const eye = mockAsyncMethod(
+            provider,
+            'sendAsync',
+            (payload: JsonRpcPayload, callback: any) => {
+              const result = caseMock(payload.params?.[0], RpcProviderTestCases);
+              callback(undefined, {
+                jsonrpc: '2.0',
+                id: 1,
+                result,
+              });
+            },
+          );
+          const resolution = Resolution.fromWeb3Version0Provider(provider);
+          const ethAddress = await resolution.addr('brad.crypto', 'eth');
+          expectSpyToBeCalled([eye]);
+          expect(ethAddress).toBe('0x8aaD44321A86b170879d7A244c1e8d360c99DdA8');
+        });
+  
+        describe('.All-records', () => {
+          it('should be able to get logs with ethers default provider', async () => {
+            const provider = getDefaultProvider('mainnet', { quorum: 1 });
+  
+            const eye = mockAsyncMethod(provider, 'call', params =>
+              Promise.resolve(caseMock(params, RpcProviderTestCases)),
+            );
+            const eye2 = mockAsyncMethod(provider, 'getLogs', params =>
+              Promise.resolve(caseMock(params, RpcProviderTestCases)),
+            );
+  
+            const resolution = Resolution.fromEthersProvider(provider);
+            const resp = await resolution.allRecords('brad.crypto');
+            expectSpyToBeCalled([eye], 3);
+            expectSpyToBeCalled([eye2], 2);
+            expect(resp).toMatchObject({
+              'gundb.username.value':
+              '0x8912623832e174f2eb1f59cc3b587444d619376ad5bf10070e937e0dc22b9ffb2e3ae059e6ebf729f87746b2f71e5d88ec99c1fb3c7c49b8617e2520d474c48e1c',
+              'ipfs.html.value': 'Qme54oEzRkgooJbCDr78vzKAWcv6DDEZqRhhDyDtzgrZP6',
+              'ipfs.redirect_domain.value':
+              'https://abbfe6z95qov3d40hf6j30g7auo7afhp.mypinata.cloud/ipfs/Qme54oEzRkgooJbCDr78vzKAWcv6DDEZqRhhDyDtzgrZP6',
+              'crypto.ETH.address': '0x8aaD44321A86b170879d7A244c1e8d360c99DdA8',
+              'gundb.public_key.value':
+              'pqeBHabDQdCHhbdivgNEc74QO-x8CPGXq4PKWgfIzhY.7WJR5cZFuSyh1bFwx0GWzjmrim0T5Y6Bp0SSK0im3nI',
+              'crypto.BTC.address': 'bc1q359khn0phg58xgezyqsuuaha28zkwx047c0c3y',
+            });
+          });
+  
+          it('should be able to get logs with jsonProvider', async () => {
+            const provider = new JsonRpcProvider(
+              protocolLink(ProviderProtocol.http),
+              'mainnet',
+            );
+            const resolution = Resolution.fromEthersProvider(provider);
+            const eye = mockAsyncMethod(provider, 'call', params =>
+              Promise.resolve(caseMock(params, RpcProviderTestCases)),
+            );
+            const eye2 = mockAsyncMethod(provider, 'getLogs', params =>
+              Promise.resolve(caseMock(params, RpcProviderTestCases)),
+            );
+  
+            const resp = await resolution.allRecords('brad.crypto');
+            expectSpyToBeCalled([eye], 3);
+            expectSpyToBeCalled([eye2], 2);
+            expect(resp).toMatchObject({
+              'gundb.username.value':
+              '0x8912623832e174f2eb1f59cc3b587444d619376ad5bf10070e937e0dc22b9ffb2e3ae059e6ebf729f87746b2f71e5d88ec99c1fb3c7c49b8617e2520d474c48e1c',
+              'ipfs.html.value': 'Qme54oEzRkgooJbCDr78vzKAWcv6DDEZqRhhDyDtzgrZP6',
+              'ipfs.redirect_domain.value':
+              'https://abbfe6z95qov3d40hf6j30g7auo7afhp.mypinata.cloud/ipfs/Qme54oEzRkgooJbCDr78vzKAWcv6DDEZqRhhDyDtzgrZP6',
+              'crypto.ETH.address': '0x8aaD44321A86b170879d7A244c1e8d360c99DdA8',
+              'gundb.public_key.value':
+              'pqeBHabDQdCHhbdivgNEc74QO-x8CPGXq4PKWgfIzhY.7WJR5cZFuSyh1bFwx0GWzjmrim0T5Y6Bp0SSK0im3nI',
+              'crypto.BTC.address': 'bc1q359khn0phg58xgezyqsuuaha28zkwx047c0c3y',
+            });
+          });
+  
+          it('should get standard keys from legacy resolver', async () => {
+            const provider = getDefaultProvider('mainnet');
+            const eye = mockAsyncMethod(provider, 'call', params =>
+              Promise.resolve(caseMock(params, RpcProviderTestCases)),
+            );
+  
+            const resolution = Resolution.fromEthersProvider(provider);
+            const resp = await resolution.allRecords('monmouthcounty.crypto');
+  
+            expectSpyToBeCalled([eye], 2);
+            expect(resp).toMatchObject({
+              'crypto.BTC.address': '3NwuV8nVT2VKbtCs8evChdiW6kHTHcVpdn',
+              'crypto.ETH.address': '0x1C42088b82f6Fa5fB883A14240C4E066dDFf1517',
+              'crypto.LTC.address': 'MTnTNwKikiMi97Teq8XQRabL9SZ4HjnKNB',
+              'crypto.ADA.address':
+              'DdzFFzCqrhsfc3MQvjsLr9BHkaFYeE7BotyTATdETRoSPj6QPiotK4xpcFZk66KVmtr87tvUFTcbTHZRkcdbMR5Ss6jCfzCVtFRMB7WE',
+              'ipfs.html.value': 'QmYqX8D8SkaF5YcpaWMyi5xM43UEteFiSNKYsjLcdvCWud',
+              'ipfs.redirect_domain.value':
+              'https://abbfe6z95qov3d40hf6j30g7auo7afhp.mypinata.cloud/ipfs/QmYqX8D8SkaF5YcpaWMyi5xM43UEteFiSNKYsjLcdvCWud',
+            });
+          });
+        });
+      });
+
+      describe('.Dweb', () => {
+        describe('.IPFS', () => {
+          it('checks return of IPFS hash for brad.zil', async () => {
+            const resolution = new Resolution();
+            const spies = mockAsyncMethods(resolution.zns, {
+              allRecords: {
+                'crypto.BCH.address': 'qrq4sk49ayvepqz7j7ep8x4km2qp8lauvcnzhveyu6',
+                'crypto.BTC.address': '1EVt92qQnaLDcmVFtHivRJaunG2mf2C3mB',
+                'crypto.DASH.address': 'XnixreEBqFuSLnDSLNbfqMH1GsZk7cgW4j',
+                'crypto.ETH.address': '0x45b31e01AA6f42F0549aD482BE81635ED3149abb',
+                'crypto.LTC.address': 'LetmswTW3b7dgJ46mXuiXMUY17XbK29UmL',
+                'crypto.XMR.address':
+              '447d7TVFkoQ57k3jm3wGKoEAkfEym59mK96Xw5yWamDNFGaLKW5wL2qK5RMTDKGSvYfQYVN7dLSrLdkwtKH3hwbSCQCu26d',
+                'crypto.ZEC.address': 't1h7ttmQvWCSH1wfrcmvT4mZJfGw2DgCSqV',
+                'crypto.ZIL.address': 'zil1yu5u4hegy9v3xgluweg4en54zm8f8auwxu0xxj',
+                'ipfs.html.value': 'QmVaAtQbi3EtsfpKoLzALm6vXphdi2KjMgxEDKeGg6wHuK',
+                'ipfs.redirect_domain.value': 'www.unstoppabledomains.com',
+              },
+            });
+            const hash = await resolution.ipfsHash('brad.zil');
+            expectSpyToBeCalled(spies);
+            expect(hash).toBe('QmVaAtQbi3EtsfpKoLzALm6vXphdi2KjMgxEDKeGg6wHuK');
+          });
+        });
+
+        describe('.Gundb', () => {
+          it('should resolve gundb chat id', async () => {
+            const resolution = new Resolution({
+              blockchain: {
+                cns: {
+                  url: protocolLink(),
+                  registry: '0xD1E5b0FF1287aA9f9A268759062E4Ab08b9Dacbe',
+                },
+              },
+            });
+            const isDataReaderSpy = mockAsyncMethod(resolution.cns, 'isDataReaderSupported', true);
+            const reader = await resolution.cns?.getReader();
+            const eyes = mockAsyncMethods(reader, {
+              records: {
+                resolver: '0x878bC2f3f717766ab69C0A5f9A6144931E61AEd3',
+                values: [
+                  '0x47992daf742acc24082842752fdc9c875c87c56864fee59d8b779a91933b159e48961566eec6bd6ce3ea2441c6cb4f112d0eb8e8855cc9cf7647f0d9c82f00831c',
+                ],
+              },
+            });
+            const gundb = await resolution.chatId('homecakes.crypto');
+            expectSpyToBeCalled(eyes);
+            expectSpyToBeCalled([isDataReaderSpy]);
+            expect(gundb).toBe(
+              '0x47992daf742acc24082842752fdc9c875c87c56864fee59d8b779a91933b159e48961566eec6bd6ce3ea2441c6cb4f112d0eb8e8855cc9cf7647f0d9c82f00831c',
+            );
+          });
+        });    
+      });
+
+      describe('.Verifications', () => {
+        describe('.Twitter', () => {
+          it('should return verified twitter handle', async () => {
+            const resolution = new Resolution();
+            const isDataReaderSpy = mockAsyncMethod(resolution.cns, 
+              'isDataReaderSupported', true,
+            );
+            const reader = await resolution.cns?.getReader();
+            expectSpyToBeCalled([isDataReaderSpy]);
+            const readerSpies = mockAsyncMethods(reader, {
+              records: {
+                resolver: '0xb66DcE2DA6afAAa98F2013446dBCB0f4B0ab2842',
+                owner: '0x6EC0DEeD30605Bcd19342f3c30201DB263291589',
+                values: [
+                  '0xcd2655d9557e5535313b47107fa8f943eb1fec4da6f348668062e66233dde21b413784c4060340f48da364311c6e2549416a6a23dc6fbb48885382802826b8111b',
+                  'derainberk'
+                ]
+              },
+            });
+            const twitterHandle = await resolution.twitter(
+              CryptoDomainWithTwitterVerification,
+            );
+            expectSpyToBeCalled(readerSpies);
+            expect(twitterHandle).toBe('derainberk');
+          });
+  
+          it('should throw unsupported method', async () => {
+            const resolution = new Resolution();
+            expectResolutionErrorCode(resolution.twitter('ryan.eth'), ResolutionErrorCode.UnsupportedMethod);
+          });
         });
       });
     });
