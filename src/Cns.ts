--- conflicted
+++ resolved
@@ -228,7 +228,6 @@
     return !isNullAddress(data.owner);
   }
 
-<<<<<<< HEAD
   async getTokenUri(tokenId: string): Promise<string> {
     try {
       const [tokenUri] = await this.readerContract.call('tokenURI', [tokenId]);
@@ -246,14 +245,14 @@
       }
       throw error;
     }
-=======
+  }
+
   async isAvailable(domain: string): Promise<boolean> {
     return !(await this.isRegistered(domain));
   }
 
   async registryAddress(domain: string): Promise<string> {
     return NetworkConfig.networks[this.network].contracts.Registry.address;
->>>>>>> 051d953c
   }
 
   private async getVerifiedData(
