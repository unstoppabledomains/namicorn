<<<<<<< HEAD
import { BlockhanNetworkUrlMap, ProxyReaderMap } from './types';
import { default as proxyReaderAbi } from './contracts/cns/proxyReader';
import { default as resolverInterface } from './contracts/cns/resolver';
=======
import { EthereumNamingService } from './EthereumNamingService';
import { BlockhanNetworkUrlMap, ProxyReaderMap } from './types';
import { default as proxyReaderAbi } from './cns/contract/proxyReader';
import { default as resolverInterface } from './cns/contract/resolver';
>>>>>>> cf22dc78
import ResolutionError, { ResolutionErrorCode } from './errors/resolutionError';
import Contract from './utils/contract';
import standardKeys from './utils/standardKeys';
import {
  constructRecords,
  ensureConfigured,
  isNullAddress
} from './utils';
import {
  NamingServiceName,
  CryptoRecords,
  DomainData,
  Provider,
  CnsSource,
} from './types/publicTypes';
import { isValidTwitterSignature } from './utils/TwitterSignatureValidator';
import NetworkConfig from './config/network-config.json';
import NamingService from './interfaces/NamingService';
import FetchProvider from './FetchProvider';
import { CnsConfig } from './types/publicTypes';
import Namehash from './utils/Namehash';

function getProxyReaderMap(): ProxyReaderMap {
  const map: ProxyReaderMap = {};
  for (const id of Object.keys(NetworkConfig.networks)) {
    map[id] = NetworkConfig.networks[id].contracts.ProxyReader.address.toLowerCase();
  }
  return map;
}

export default class Cns implements NamingService {
  static readonly ProxyReaderMap: ProxyReaderMap = getProxyReaderMap();

  static readonly UrlMap: BlockhanNetworkUrlMap = {
    1: 'https://mainnet.infura.io/v3/c4bb906ed6904c42b19c95825fe55f39',
    4: 'https://rinkeby.infura.io/v3/c4bb906ed6904c42b19c95825fe55f39',
  };
  static readonly NetworkNameMap = {
    mainnet: 1,
    rinkeby: 4
  };

  private readonly name: NamingServiceName = NamingServiceName.CNS;
  private readonly network: number;
  private readonly url: string | undefined;
  private readonly provider: Provider;
  private readonly readerContract: Contract;

  constructor(source?: CnsSource) {
    if (!source) {
      source = this.getDefaultSource();
    }
    this.network = Cns.NetworkNameMap[source.network];
    this.url = source['url'];
    this.provider = source['provider'] || new FetchProvider(this.name, this.url!);
    ensureConfigured({
      url: this.url,
      provider: this.provider,
      network: source.network
    }, this.name);
    this.readerContract = new Contract(
      proxyReaderAbi,
      source['proxyReaderAddress'] || Cns.ProxyReaderMap[this.network],
      this.provider
    );
  }

  private getDefaultSource(): CnsConfig {
    return {
      url: Cns.UrlMap[1],
      network: "mainnet",
    }
  }

  namehash(domain: string): string {
    if (!this.isSupportedDomain(domain)) {
      throw new ResolutionError(ResolutionErrorCode.UnsupportedDomain, {domain});
    }
    return Namehash.hash(domain);
  }

  serviceName(): NamingServiceName {
    return this.name;
  }

  protected urlMap(): BlockhanNetworkUrlMap {
    return {
      1: 'https://mainnet.infura.io/v3/c4bb906ed6904c42b19c95825fe55f39',
      4: 'https://rinkeby.infura.io/v3/c4bb906ed6904c42b19c95825fe55f39',
    };
  }

  isSupportedDomain(domain: string): boolean {
    return (
      domain === 'crypto' ||
          (domain.indexOf('.') > 0 &&
            /^.{1,}\.(crypto)$/.test(domain) &&
            domain.split('.').every(v => !!v.length))
    );
  }
  
  async owner(domain: string): Promise<string> {
    return (await this.getVerifiedData(domain)).owner;
  }

  async resolver(domain: string): Promise<string> {
    return (await this.getVerifiedData(domain)).resolver;
  }

  async record(domain: string, key: string): Promise<string> {
    const returnee = (await this.records(domain, [key]))[key];
    if (!returnee) {
      throw new ResolutionError(ResolutionErrorCode.RecordNotFound, {recordName: key, domain});
    }
    return returnee
  }

  async records(domain: string, keys: string[]): Promise<Record<string, string>> {
    return (await this.getVerifiedData(domain, keys)).records;
  }

  async allRecords(domain: string): Promise<CryptoRecords> {
    const tokenId = this.namehash(domain);
    const resolver = await this.resolver(domain);

    const resolverContract = new Contract(resolverInterface, resolver, this.provider);
    if (this.isLegacyResolver(resolver)) {
      return await this.getStandardRecords(tokenId);
    }

    return await this.getAllRecords(resolverContract, tokenId);
  }

  async twitter(domain: string): Promise<string> {
    const tokenId = this.namehash(domain);
    const keys = [
      standardKeys.validation_twitter_username,
      standardKeys.twitter_username,
    ];
    const data = await this.getVerifiedData(domain, keys);
    const {records} = data;
    const validationSignature = records[standardKeys.validation_twitter_username];
    const twitterHandle = records[standardKeys.twitter_username];
    if (isNullAddress(validationSignature)) {
      throw new ResolutionError(ResolutionErrorCode.RecordNotFound, {domain, recordName: standardKeys.validation_twitter_username})
    }

    if (!twitterHandle) {
      throw new ResolutionError(ResolutionErrorCode.RecordNotFound, {domain, recordName: standardKeys.twitter_username})
    }

    const owner = data.owner;
    if (
      !isValidTwitterSignature({
        tokenId,
        owner,
        twitterHandle,
        validationSignature,
      })
    ) {
      throw new ResolutionError(
        ResolutionErrorCode.InvalidTwitterVerification,
        {
          domain,
        },
      );
    }

    return twitterHandle;
  }

  async reverse(address: string, currencyTicker: string): Promise<string | null> {
    throw new ResolutionError(ResolutionErrorCode.UnsupportedMethod, {
      methodName: 'reverse',
    });
  }

  private async getVerifiedData(domain: string, keys?: string[]): Promise<DomainData> {
    const tokenId = this.namehash(domain);
    const data = await this.get(tokenId, keys);
    if (isNullAddress(data.resolver)) {
      if (isNullAddress(data.owner)) {
        throw new ResolutionError(ResolutionErrorCode.UnregisteredDomain, {domain});
      }
      throw new ResolutionError(ResolutionErrorCode.UnspecifiedResolver, {domain});
    }
    return data;
  }

  private async getStandardRecords(tokenId: string): Promise<CryptoRecords> {
    const keys = Object.values(standardKeys);
    return await this.getMany(tokenId, keys);
  }

  private async getAllRecords(
    resolverContract: Contract,
    tokenId: string,
  ): Promise<CryptoRecords> {
    const startingBlock = await this.getStartingBlock(resolverContract, tokenId);
    const logs = await resolverContract.fetchLogs(
      'NewKey',
      tokenId,
      startingBlock,
    );
    const keyTopics = logs.map(event => event.topics[2]);
    // If there are no NewKey events we want to check the standardRecords
    if (keyTopics.length === 0) {
      return await this.getStandardRecords(tokenId);
    }
    return await this.getManyByHash(tokenId, keyTopics);
  }

  private async getMany(tokenId: string, keys: string[]): Promise<CryptoRecords> {
    return (await this.get(tokenId, keys)).records;
  }

  private async getManyByHash(tokenId: string, hashes: string[]): Promise<CryptoRecords> {
    const [keys, values] = await this.readerContract.call('getManyByHash', [hashes, tokenId]) as [string[], string[]];
    return constructRecords(keys, values);
  }

  private async get(tokenId: string, keys: string[] = []): Promise<DomainData> {
    const [resolver, owner, values] = await this.readerContract.call('getData', [
      keys,
      tokenId,
    ]);
    return {owner, resolver, records: constructRecords(keys, values)}
  }

  // Need more sophisticated way to determine if the contract is Legacy
  private isLegacyResolver(resolverAddress: string): boolean {
    if (this.isWellKnownLegacyResolver(resolverAddress)) {
      return true;
    }
    if (this.isUpToDateResolver(resolverAddress)) {
      return false;
    }
    // TODO we need to make an IO call to the contract to check the interface
    return false;
  }

  private isWellKnownLegacyResolver(resolverAddress: string): boolean {
    return [
      '0xa1cac442be6673c49f8e74ffc7c4fd746f3cbd0d',
      '0x878bc2f3f717766ab69c0a5f9a6144931e61aed3',
    ].includes(resolverAddress.toLowerCase());
  }
  
  private isUpToDateResolver(resolverAddress: string): boolean {
    return (
      resolverAddress.toLowerCase() ===
      '0xb66dce2da6afaaa98f2013446dbcb0f4b0ab2842'
    );
  }
  

  private async getStartingBlock(
    contract: Contract,
    tokenId: string,
  ): Promise<string> {
    const CRYPTO_RESOLVER_ADVANCED_EVENTS_STARTING_BLOCK = '0x960844';

    const logs = await contract.fetchLogs('ResetRecords', tokenId);
    const lastResetEvent = logs[logs.length - 1];
    return (
      lastResetEvent?.blockNumber ||
      CRYPTO_RESOLVER_ADVANCED_EVENTS_STARTING_BLOCK
    );
  }
}<|MERGE_RESOLUTION|>--- conflicted
+++ resolved
@@ -1,13 +1,6 @@
-<<<<<<< HEAD
 import { BlockhanNetworkUrlMap, ProxyReaderMap } from './types';
 import { default as proxyReaderAbi } from './contracts/cns/proxyReader';
 import { default as resolverInterface } from './contracts/cns/resolver';
-=======
-import { EthereumNamingService } from './EthereumNamingService';
-import { BlockhanNetworkUrlMap, ProxyReaderMap } from './types';
-import { default as proxyReaderAbi } from './cns/contract/proxyReader';
-import { default as resolverInterface } from './cns/contract/resolver';
->>>>>>> cf22dc78
 import ResolutionError, { ResolutionErrorCode } from './errors/resolutionError';
 import Contract from './utils/contract';
 import standardKeys from './utils/standardKeys';
