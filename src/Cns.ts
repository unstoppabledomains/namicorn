--- conflicted
+++ resolved
@@ -3,24 +3,15 @@
   NamingServiceName,
   RegistryMap,
   ResolutionResponse,
-  nodeHash,
   SourceDefinition,
   isNullAddress,
   NullAddress,
 } from './types';
-<<<<<<< HEAD
-import { default as hash, childhash } from './cns/namehash';
 import { default as proxyReaderAbi } from './cns/contract/proxyReader';
 import ResolutionError, { ResolutionErrorCode } from './errors/resolutionError';
 import ICnsReader, { Data } from './cns/ICnsReader';
 import ProxyReader from './cns/ProxyReader';
 import RegistryReader from './cns/RegistryReader';
-=======
-import { default as resolverInterface } from './cns/contract/resolver';
-import { default as cnsInterface } from './cns/contract/registry';
-import ResolutionError from './errors/resolutionError';
-import { ResolutionErrorCode } from './errors/resolutionError';
->>>>>>> 8d0d6580
 import Contract from './utils/contract';
 
 /** @internal */
