--- conflicted
+++ resolved
@@ -465,7 +465,6 @@
     return dnsUtils.toList(blockchainData);
   }
 
-<<<<<<< HEAD
   /**
    * Retrieves the tokenURI from the registry smart contract.
    * @returns the ERC721Metadata#tokenURI contract method result
@@ -520,11 +519,11 @@
       method: 'UDAPI',
       methodName: 'tokenURIMetadata',
     });
-=======
+  }
+
   async registryAddress(domain: string): Promise<string> {
     const method = this.getNamingMethodOrThrow(domain);
     return method.registryAddress(domain);
->>>>>>> 051d953c
   }
 
   private getDnsRecordKeys(types: DnsRecordType[]): string[] {
