import Ens from './ens';
import Zns from './zns';
import Cns from './cns';
import Udapi from './unstoppableAPI';
import {
  Blockchain,
  UnclaimedDomainResponse,
  ResolutionResponse,
  DefaultAPI,
  API,
  nodeHash,
  NamingServiceName,
  Web3Version0Provider,
  Web3Version1Provider,
  JsonRpcResponse,
  Provider,
  RequestArguments,
  ProviderParams,
  NamingServiceSource,
  SourceDefinition,
} from './types';
import ResolutionError, { ResolutionErrorCode } from './errors/resolutionError';
import NamingService from './namingService';
import { signedInfuraLink } from './utils';
import ConfigurationError, {
  ConfigurationErrorCode,
} from './errors/configurationError';
import { WebsocketProvider } from 'web3-providers-ws';

/**
 * Blockchain domain Resolution library - Resolution.
 * @example
 * ```
 * let Resolution = new Resolution({blockchain: {ens: {url: 'https://mainnet.infura.io/v3/<projectId>', network: 'mainnet'}}});
 * let domain = brad.zil
 * let Resolution = Resolution.address(domain);
 * ```
 */
export default class Resolution {
  readonly blockchain: Blockchain | boolean;
  /** @internal */
  readonly ens?: Ens;
  /** @internal */
  readonly zns?: Zns;
  /** @internal */
  readonly cns?: Cns;
  /** @internal */
  readonly api?: Udapi;

  /**
   * Resolution constructor
   * @property blockchain - main configuration object
   */
  constructor({
    blockchain = true,
    api = DefaultAPI,
  }: { blockchain?: Blockchain | boolean; api?: API } = {}) {
    this.blockchain = !!blockchain;
    if (blockchain) {
      if (blockchain === true) {
        blockchain = {};
      }
      const web3provider = blockchain.web3Provider;
      if (web3provider) {
        console.warn('Usage of `web3Provider` option is deprecated. Use `provider` option instead for each individual blockchain');
      }
      const ens = this.normalizeSource(blockchain.ens, web3provider);
      const zns = this.normalizeSource(blockchain.zns);
      const cns = this.normalizeSource(blockchain.cns, web3provider);

      if (ens) {
        this.ens = new Ens(ens);
      }
      if (zns) {
        this.zns = new Zns(zns);
      }
      if (cns) {
        this.cns = new Cns(cns);
      }
    } else {
      this.api = new Udapi(api);
    }
  }

  /**
   * Creates a resolution with configured infura id for ens and cns
   * @param infura infura project id
   */
  static infura(infura: string): Resolution {
    return new this({
      blockchain: {
        ens: { url: signedInfuraLink(infura), network: 'mainnet' },
        cns: { url: signedInfuraLink(infura), network: 'mainnet' },
      },
    });
  }

  /**
   * Creates a resolution instance with configured provider
   * @param provider - any provider compatible with EIP-1193
   * @see https://eips.ethereum.org/EIPS/eip-1193
   */
  static fromEipEthProvider(provider: Provider): Resolution {
    return new this({ blockchain: { zns: true, ens: {provider}, cns: {provider} } });
  }

  /**
   * Creates a resolution instance from configured jsonRPCProvider
   * @param provider - any jsonRPCprovider will work as long as it's prototype has send(method, params): Promise<any> method
   * @see https://docs.ethers.io/ethers.js/v5-beta/api-providers.html#jsonrpcprovider-inherits-from-provider
   */
  static fromEthersJsonRpcProvider(provider): Resolution {
    if (provider.send === undefined) throw new ConfigurationError(ConfigurationErrorCode.IncorrectProvider);
    return this.fromEipEthProvider({
      request: async (request: RequestArguments) => {
        return await provider.send(request.method, request.params)
      }
    });
  }

  /**
   * Create a resolution instance from web3 0.x version provider
   * @param provider - an 0.x version provider from web3 ( must implement sendAsync(payload, callback) )
   * @see https://github.com/ethereum/web3.js/blob/0.20.7/lib/web3/httpprovider.js#L116
   */
  static fromWeb3Version0Provider(provider: Web3Version0Provider): Resolution {
    if (provider.sendAsync === undefined) throw new ConfigurationError(ConfigurationErrorCode.IncorrectProvider);
    return this.fromEipEthProvider({
      request: (request: RequestArguments) =>
        new Promise((resolve, reject) => {
          provider.sendAsync(
            { jsonrpc: '2.0', method: request.method, params: this.normalizeParamsForWeb3(request.params), id: 1 },
            (error: Error | null, result: JsonRpcResponse) => {
              if (error) reject(error);
              if (result.error) reject(new Error(result.error))
              resolve(result.result);
            },
          );
        }),
    });
  }

  /**
   * Create a resolution instance from web3 1.x version provider
   * @param provider - an 1.x version provider from web3 ( must implement send(payload, callback) )
   * @see https://github.com/ethereum/web3.js/blob/1.x/packages/web3-core-helpers/types/index.d.ts#L165
   * @see https://github.com/ethereum/web3.js/blob/1.x/packages/web3-providers-http/src/index.js#L95
   */
  static fromWeb3Version1Provider(provider: Web3Version1Provider) {
    if (provider.send === undefined) throw new ConfigurationError(ConfigurationErrorCode.IncorrectProvider);
    return this.fromEipEthProvider({
      request: (request: RequestArguments) =>
        new Promise((resolve, reject) => {
          provider.send(
            { jsonrpc: '2.0', method: request.method, params: this.normalizeParamsForWeb3(request.params), id: 1 },
            (error: Error | null, result: JsonRpcResponse) => {
              if (error) reject(error);
              if (result.error) reject(new Error(result.error))
              resolve(result.result);
            },
          );
        }),
    });
  }

  /**
   * Creates instance of resolution from ethers provider
   * @param provider - Ethers provider
   * @see https://github.com/ethers-io/ethers.js/blob/v4-legacy/providers/abstract-provider.d.ts#L91
   * @see https://github.com/ethers-io/ethers.js/blob/v5.0.4/packages/abstract-provider/src.ts/index.ts#L224
   */
  static fromEthersProvider(provider) {
    if (provider.call === undefined) throw new ConfigurationError(ConfigurationErrorCode.IncorrectProvider);
    return this.fromEipEthProvider({
      request: async (request: RequestArguments) => await provider.call(request.params![0])
    });
  }

  /**
   * Resolves the given domain
   * @async
   * @param domain - domain name to be resolved
   * @returns A promise that resolves in an object
   */
  async resolve(domain: string): Promise<ResolutionResponse> {
    domain = this.prepareDomain(domain);
    const method = this.getNamingMethodOrThrow(domain);
    const result = await method.resolve(domain);
    return result || UnclaimedDomainResponse;
  }

  /**
   * Resolves give domain name to a specific currency address if exists
   * @async
   * @param domain - domain name to be resolved
   * @param currencyTicker - currency ticker like BTC, ETH, ZIL
   * @returns A promise that resolves in an address or null
   */
  async address(
    domain: string,
    currencyTicker: string,
  ): Promise<string | null> {
    domain = this.prepareDomain(domain);
    try {
      return await this.addressOrThrow(domain, currencyTicker);
    } catch (error) {
      if (error instanceof ResolutionError) {
        return null;
      } else {
        throw error;
      }
    }
  }

  /**
   * Resolve a chat id from the domain record
   * @param domain - domain name to be resolved
   * @throws ResolutionError with code RecordNotFound
   * @returns A promise that resolves in chatId
   */
  async chatId(domain: string): Promise<string> {
    domain = this.prepareDomain(domain);
    const method = this.getNamingMethodOrThrow(domain);
    return await method.chatId(domain);
  }

  /**
   * Resolve a gundb public key from the domain record
   * @param domain - domain name to be resolved
   * @throws ResolutionError with code RecordNotFound
   * @returns a promise that resolves in gundb public key
   */
  async chatPk(domain: string): Promise<string> {
    domain = this.prepareDomain(domain);
    const method = this.getNamingMethodOrThrow(domain);
    return await method.chatpk(domain);
  }


  /**
   * Resolves the IPFS hash configured for domain records on ZNS
   * @param domain - domain name
   * @throws ResolutionError
   */
  async ipfsHash(domain: string): Promise<string> {
    domain = this.prepareDomain(domain);
    return await this.getNamingMethodOrThrow(domain).ipfsHash(domain);
  }

  /**
   * Resolves the httpUrl attached to domain
   * @param domain - domain name
   */
  async httpUrl(domain: string): Promise<string> {
    domain = this.prepareDomain(domain);
    return await this.getNamingMethodOrThrow(domain).httpUrl(domain);
  }

  /**
   * Resolves the ipfs redirect url for a supported domain records
   * @deprecated - use Resolution#httpUrl instead
   * @param domain - domain name
   * @throws ResolutionError
   * @returns A Promise that resolves in redirect url
   */
  async ipfsRedirect(domain: string): Promise<string> {
    console.warn(
      'Resolution#ipfsRedirect is depricated since 1.0.15, use Resolution#httpUrl instead',
    );
    return await this.getNamingMethodOrThrow(domain).record(
      domain,
      'ipfs.redirect_domain.value',
    );
  }

  /**
   * Resolves the ipfs email field from whois configurations
   * @param domain - domain name
   * @throws ResolutionError
   * @returns A Promise that resolves in an email address configured for this domain whois
   */
  async email(domain: string): Promise<string> {
    domain = this.prepareDomain(domain);
    return await this.getNamingMethodOrThrow(domain).email(domain);
  }

  /**
   * Resolves given domain to a specific currency address or throws an error
   * @param domain - domain name
   * @param currencyTicker - currency ticker such as
   *  - ZIL
   *  - BTC
   *  - ETH
   * @throws ResolutionError if address is not found
   */
  async addressOrThrow(
    domain: string,
    currencyTicker: string,
  ): Promise<string> {
    domain = this.prepareDomain(domain);
    const method = this.getNamingMethodOrThrow(domain);
    return await method.address(domain, currencyTicker);
  }

  /**
   * Returns the resolver address for a specific domain
   * @param domain - domain to look for
   */
  async resolver(domain: string): Promise<string> {
    domain = this.prepareDomain(domain);
    return await this.getNamingMethodOrThrow(domain).resolver(domain);
  }

  /**
   * Owner of the domain
   * @param domain - domain name
   * @returns An owner address of the domain
   */
  async owner(domain: string): Promise<string | null> {
    domain = this.prepareDomain(domain);
    const method = this.getNamingMethodOrThrow(domain);
    return (await method.owner(domain)) || null;
  }

  /**
   * Custom key for the domain
   * @param domain - domain name
   * @param recordKey - key from resolver contract
   * This method is not implemented for ens domains
   */
  async record(domain: string, recordKey: string): Promise<string> {
    domain = this.prepareDomain(domain);
    const method = this.getNamingMethodOrThrow(domain);
    return await method.record(domain, recordKey);
  }

  /**
   * This method is only for ens at the moment. Reverse the ens address to a ens registered domain name
   * @async
   * @param address - address you wish to reverse
   * @param currencyTicker - currency ticker like BTC, ETH, ZIL
   * @returns Domain name attached to this address
   */
  async reverse(
    address: string,
    currencyTicker: string,
  ): Promise<string | null> {
    return (this.findNamingService(NamingServiceName.ENS) as Ens).reverse(address, currencyTicker);
  }

  /**
   * Produce a namehash from supported naming service
   * @param domain - domain name to be hashed
   * @returns Namehash either for ENS or ZNS
   * @throws ResolutionError with UnsupportedDomain error code if domain extension is unknown
   */
  namehash(domain: string): string {
    domain = this.prepareDomain(domain);
    return this.getNamingMethodOrThrow(domain).namehash(domain);
  }

  /**
   * returns a childhash for specific namingService
   * @param parent -> hash for parent
   * @param label -> hash for label
   * @param method -> "ENS", "CNS" or "ZNS"
   */
  childhash(
    parent: nodeHash,
    label: string,
    method: NamingServiceName,
  ): nodeHash {
    return this.findNamingService(method).childhash(parent, label);
  }

  /**
   * Checks weather the domain name matches the hash
   * @param domain - domain name to check againt
   * @param hash - hash obtained from the blockchain
   */
  isValidHash(domain: string, hash: string): boolean {
    domain = this.prepareDomain(domain);
    return this.namehash(domain) === hash;
  }

  /**
   * Checks if the domain is in valid format
   * @param domain - domain name to be checked
   */
  isSupportedDomain(domain: string): boolean {
    domain = this.prepareDomain(domain);
    return !!this.getNamingMethod(domain);
  }

  /**
   * Checks if the domain is supported by the specified network as well as if it is in valid format
   * @param domain - domain name to be checked
   */
  isSupportedDomainInNetwork(domain: string): boolean {
    domain = this.prepareDomain(domain);
    const method = this.getNamingMethod(domain);
    return !!method && method.isSupportedNetwork();
  }

  /**
   * Returns the name of the service for a domain ENS | CNS | ZNS
   * @param domain - domain name to look for
   */
  serviceName(domain: string): NamingServiceName {
    domain = this.prepareDomain(domain);
    return this.getNamingMethodOrThrow(domain).serviceName(domain);
  }

<<<<<<< HEAD
  protected static normalizeParamsForWeb3(params: ProviderParams = []): unknown[] {
    if (params instanceof Array) {
      return params;
    } else {
      return [params];
    }
  }

  private getNamingMethod(domain: string): NamingService {
=======
  private getNamingMethod(domain: string): NamingService | undefined {
>>>>>>> 3ffb18ef
    domain = this.prepareDomain(domain);
    return this.getResolutionMethods().find(
      method => method.isSupportedDomain(domain),
    );
  }

  private getResolutionMethods(): NamingService[] {
    return (this.blockchain
      ? [this.ens, this.zns, this.cns] as NamingService[]
      : [this.api] as NamingService[]).filter(v => v);
  }

  private getNamingMethodOrThrow(domain: string): NamingService {
    domain = this.prepareDomain(domain);
    const method = this.getNamingMethod(domain);
    if (!method)
      throw new ResolutionError(ResolutionErrorCode.UnsupportedDomain, {
        domain,
      });
    return method;
  }

  private findNamingService(name: NamingServiceName): NamingService {
    const service = this.getResolutionMethods().find(m => m.name === name)
    if (!service)
      throw new ResolutionError(ResolutionErrorCode.NamingServiceDown, {
        method: name,
      });
    return service;
  }

  private prepareDomain(domain: string): string {
    return domain ? domain.trim().toLowerCase() : '';
  }

  private normalizeSource(source: NamingServiceSource | undefined, provider?: Provider): SourceDefinition | false {
    switch (typeof source) {
      case 'undefined': {
        return {provider}
      }
      case 'boolean': {
        return source ? {provider} : false;
      }
      case 'string': {
        return { url: source };
      }
      case 'object': {
        return {provider, ...source};
      }
    }
    throw new Error('Unsupported configuration')
  }
}

export { Resolution };<|MERGE_RESOLUTION|>--- conflicted
+++ resolved
@@ -411,7 +411,6 @@
     return this.getNamingMethodOrThrow(domain).serviceName(domain);
   }
 
-<<<<<<< HEAD
   protected static normalizeParamsForWeb3(params: ProviderParams = []): unknown[] {
     if (params instanceof Array) {
       return params;
@@ -420,10 +419,7 @@
     }
   }
 
-  private getNamingMethod(domain: string): NamingService {
-=======
   private getNamingMethod(domain: string): NamingService | undefined {
->>>>>>> 3ffb18ef
     domain = this.prepareDomain(domain);
     return this.getResolutionMethods().find(
       method => method.isSupportedDomain(domain),
