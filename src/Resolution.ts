--- conflicted
+++ resolved
@@ -6,10 +6,6 @@
 import {
   Api,
   AutoNetworkConfigs,
-<<<<<<< HEAD
-  UnsSupportedNetworks,
-=======
->>>>>>> 3f33b380
   CryptoRecords,
   DnsRecord,
   DnsRecordType,
@@ -112,16 +108,11 @@
   static infura(
     infura: string,
     networks?: {
-<<<<<<< HEAD
       ens?: {
         network: EnsSupportedNetworks;
       };
       uns?: {
-        network: UnsSupportedNetworks;
-=======
-      cns?: {
         network: string;
->>>>>>> 3f33b380
       };
     },
   ): Resolution {
@@ -148,16 +139,11 @@
   static fromEip1193Provider(
     provider: Provider,
     networks?: {
-<<<<<<< HEAD
       ens?: {
         network: EnsSupportedNetworks;
       };
       uns?: {
-        network: UnsSupportedNetworks;
-=======
-      cns?: {
         network: string;
->>>>>>> 3f33b380
       };
     },
   ): Resolution {
@@ -178,16 +164,11 @@
   static fromWeb3Version0Provider(
     provider: Web3Version0Provider,
     networks?: {
-<<<<<<< HEAD
       ens?: {
         network: EnsSupportedNetworks;
       };
       uns?: {
-        network: UnsSupportedNetworks;
-=======
-      cns?: {
         network: string;
->>>>>>> 3f33b380
       };
     },
   ): Resolution {
@@ -207,16 +188,11 @@
   static fromWeb3Version1Provider(
     provider: Web3Version1Provider,
     networks?: {
-<<<<<<< HEAD
       ens?: {
         network: EnsSupportedNetworks;
       };
       uns?: {
-        network: UnsSupportedNetworks;
-=======
-      cns?: {
         network: string;
->>>>>>> 3f33b380
       };
     },
   ): Resolution {
@@ -239,16 +215,11 @@
   static fromEthersProvider(
     provider: EthersProvider,
     networks?: {
-<<<<<<< HEAD
       ens?: {
         network: EnsSupportedNetworks;
       };
       uns?: {
-        network: UnsSupportedNetworks;
-=======
-      cns?: {
         network: string;
->>>>>>> 3f33b380
       };
     },
   ): Resolution {
