import { toBech32Address } from './zns/utils';
import { ResolutionError, ResolutionErrorCode } from './index';
import NamingService from './namingService';
import {
  ResolutionResponse,
  NamingServiceSource,
  NamingServiceName,
  SourceDefinition,
  isNullAddress,
} from './types';
import Zns from './zns';
import Ens from './ens';
import Cns from './cns';
import pckg from './package.json';

export default class Udapi extends NamingService {
  readonly name = 'UDAPI';
  private url: string;
  private headers: {
    [key: string]: string;
  };

  constructor(url: string) {
    super();
    this.url = url;
    const DefaultUserAgent = this.isNode()
      ? 'node-fetch/1.0 (+https://github.com/bitinn/node-fetch)'
      : navigator.userAgent;
    const version = pckg.version;
    const CustomUserAgent = `${DefaultUserAgent} Resolution/${version}`;
    this.headers = { 'X-user-agent': CustomUserAgent };
  }

  /** @internal */
  isSupportedDomain(domain: string): boolean {
    return !!this.findMethod(domain);
  }

  /** @internal */
  isSupportedNetwork(): boolean {
    return true;
  }

  /** @internal */
  namehash(domain: string): string {
    const method = this.findMethod(domain);
    if (!method)
      throw new ResolutionError(ResolutionErrorCode.UnsupportedDomain, {
        domain,
      });
    return method.namehash(domain);
  }

  /**
   * Resolves the domain via UD API mirror
   * @param domain - domain name to be resolved
   * @param currencyTicker - currencyTicker such as
   *  - ZIL
   *  - BTC
   *  - ETH
   */
  async address(domain: string, currencyTicker: string): Promise<string> {
    const data = await this.resolve(domain);
    if (!data.meta.owner || isNullAddress(data.meta.owner))
      throw new ResolutionError(ResolutionErrorCode.UnregisteredDomain, {
        domain,
      });
    const address = data.addresses[currencyTicker.toUpperCase()];
    if (!address)
      throw new ResolutionError(ResolutionErrorCode.UnspecifiedCurrency, {
        domain,
        currencyTicker,
      });
    return address;
  }

  /**
   * Owner of the domain
   * @param domain - domain name
   * @returns An owner address of the domain
   */
  async owner(domain: string): Promise<string | null> {
    const { owner } = (await this.resolve(domain)).meta;
    if (!owner) return null;
    return owner.startsWith('zil1') ? owner : toBech32Address(owner);
  }

  /**
   * Returns the gundb chat id of the domain
   * @param domain - domain name
   * @throws ResolutionError with code RecordNotFound
   * @returns A gundb chatId configured for a domain
   */
  async chatId(domain: string): Promise<string> {
    const resolution = await this.resolve(domain);
<<<<<<< HEAD
    if (!resolution || !resolution.gundb || !resolution.gundb.username)
      throw new ResolutionError(ResolutionErrorCode.RecordNotFound, {
        recordName: 'Gundb chatId',
        domain: domain,
      });
    return resolution.gundb.username;
=======
    const value = resolution?.gundb?.username;
    return this.ensureRecordPresence(domain, 'Gundb chatId', value);
>>>>>>> ad8ccc22
  }

  /**
   * Resolves ipfshash from domain
   * @param domain - domain name
   * @throws ResolutionError.RecordNotFound if not found
   */
  async ipfsHash(domain: string): Promise<string> {
    const answer = await this.resolve(domain);
    const value = answer?.ipfs?.html;
    return this.ensureRecordPresence(domain, 'IPFS hash', value);
  }

  /**
   * Resolves email from domain
   * @param domain - domain name
   * @throws ResolutionError.RecordNotFound if not found
   */
  async email(domain: string): Promise<string> {
    const answer = await this.resolve(domain);
    const value = answer?.whois?.email;
    return this.ensureRecordPresence(domain, 'email', value);
  }

  /**
   * Resolves httpUrl from domain
   * @param domain - domain name
   * @throws ResolutionError.RecordNotFound if not found
   */
  async httpUrl(domain: string): Promise<string> {
    const answer = await this.resolve(domain);
    const value = answer?.ipfs?.redirect_domain;
    return this.ensureRecordPresence(domain, 'httpUrl', value);
  }

  /**
   * Resolves the domain name via UD API mirror
   * @param domain - domain name to be resolved
   */
  async resolve(domain: string): Promise<ResolutionResponse> {
    try {
      const response = await this.fetch(`${this.url}/${domain}`, {
        method: 'GET',
        headers: this.headers,
      });
      return await response.json();
    } catch (error) {
      if (error.name !== 'FetchError') throw error;
      throw new ResolutionError(ResolutionErrorCode.NamingServiceDown, {
        method: this.name,
      });
    }
  }

  /**
   * Returns naming service name
   * @param domain - domain name
   */

  serviceName(domain: string): NamingServiceName {
    return this.findMethodOrThrow(domain).name;
  }

  /**
   * Not implemented for this naming service
   * @param domain
   */
  async resolver(domain: string): Promise<string> {
    throw new Error('Method not implemented.');
  }

  /** @internal */
  protected normalizeSource(source: NamingServiceSource): SourceDefinition {
    throw new Error('Method not implemented.');
  }

  private findMethod(domain: string) {
    return [new Zns(), new Ens(), new Cns()].find(m =>
      m.isSupportedDomain(domain),
    );
  }

  private findMethodOrThrow(domain: string) {
    const method = this.findMethod(domain);
    if (!method)
      throw new ResolutionError(ResolutionErrorCode.UnsupportedDomain, {
        domain,
      });
    return method;
  }

  /**
   * Looks up for an arbitrary key inside the records of certain domain
   * @param domain - domain name
   * @param key - key to look for
   */
  async record(domain: string, key: string): Promise<string> {
    return await this.findMethodOrThrow(domain).record(domain, key);
  }
}<|MERGE_RESOLUTION|>--- conflicted
+++ resolved
@@ -93,17 +93,8 @@
    */
   async chatId(domain: string): Promise<string> {
     const resolution = await this.resolve(domain);
-<<<<<<< HEAD
-    if (!resolution || !resolution.gundb || !resolution.gundb.username)
-      throw new ResolutionError(ResolutionErrorCode.RecordNotFound, {
-        recordName: 'Gundb chatId',
-        domain: domain,
-      });
-    return resolution.gundb.username;
-=======
     const value = resolution?.gundb?.username;
     return this.ensureRecordPresence(domain, 'Gundb chatId', value);
->>>>>>> ad8ccc22
   }
 
   /**
