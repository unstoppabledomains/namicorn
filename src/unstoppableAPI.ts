--- conflicted
+++ resolved
@@ -2,11 +2,7 @@
 
 import { ResolutionError, ResolutionErrorCode } from './index';
 import NamingService from './namingService';
-<<<<<<< HEAD
 import { NamicornResolution, NullAddress, NamingServiceSource, SourceDefinition } from './types';
-=======
-import { NamicornResolution, NullAddress, SourceDefinition } from './types';
->>>>>>> d2b64847
 import Zns from './zns';
 import Ens from './ens';
 // import * as pckg from '../package.json';
@@ -105,11 +101,7 @@
 
   /** @internal */
   protected normalizeSource(
-<<<<<<< HEAD
     source: NamingServiceSource,
-=======
-    source: string | boolean | import('./types').SourceDefinition,
->>>>>>> d2b64847
   ): SourceDefinition {
     throw new Error('Method not implemented.');
   }
