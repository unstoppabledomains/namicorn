--- conflicted
+++ resolved
@@ -170,7 +170,6 @@
     it('supports root node', async () => {
       const resolution = new Resolution();
       expect(resolution.isSupportedDomain('crypto')).toEqual(true);
-<<<<<<< HEAD
       expect(new Resolution().namehash('crypto')).toEqual(
         '0x0f4a10a4f46c288cea365fcf45cccf0e9d901b945b9829ccdb54c10dc3cb7a6f',
       );
@@ -201,9 +200,7 @@
       expect(httpUrl).toBe(
         '0x033dc48b5db4ca62861643e9d2c411d9eb6d1975@gmail.com',
       );
-=======
       expect(resolution.namehash('crypto')).toEqual('0x0f4a10a4f46c288cea365fcf45cccf0e9d901b945b9829ccdb54c10dc3cb7a6f');
->>>>>>> 2d50b61b
     });
 
     it('starts with -', async () => {
