--- conflicted
+++ resolved
@@ -282,12 +282,8 @@
 
     it('should resolve with email stored on cns', async () => {
       const spies = mockAsyncMethods(resolution.cns, {
-<<<<<<< HEAD
-        getRecord: '0x033dc48b5db4ca62861643e9d2c411d9eb6d1975@gmail.com',
-=======
         getResolver: '0xA1cAc442Be6673C49f8E74FFC7c4fD746f3cBD0D',
         getRecord: '0x033dc48b5db4ca62861643e9d2c411d9eb6d1975@gmail.com' 
->>>>>>> 2f75fda1
       });
       const email = await resolution.email(domain);
       expectSpyToBeCalled(spies);
