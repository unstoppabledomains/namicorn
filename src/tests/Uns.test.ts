import Resolution from '../index';
import ResolutionError, {ResolutionErrorCode} from '../errors/resolutionError';
import {NullAddress} from '../types';
import {
  CryptoDomainWithoutResolver,
  CryptoDomainWithTwitterVerification,
  mockAsyncMethods,
  expectSpyToBeCalled,
  expectResolutionErrorCode,
  protocolLink,
  expectConfigurationErrorCode,
  CryptoDomainWithoutGunDbRecords,
  CryptoDomainWithAllRecords,
  skipItInLive,
  mockAPICalls,
} from './helpers';
import FetchProvider from '../FetchProvider';
<<<<<<< HEAD
import {
  UnsSupportedNetworks,
  NamingServiceName,
  TokenUriMetadata,
} from '../types/publicTypes';
import Uns from '../Uns';
import Networking from '../utils/Networking';
import {ConfigurationErrorCode} from '../errors/configurationError';
=======
import {NamingServiceName} from '../types/publicTypes';
import Uns from '../Uns';
import Networking from '../utils/Networking';
import {ConfigurationErrorCode} from '../errors/configurationError';
import {TokenUriMetadata} from '../types/publicTypes';
>>>>>>> 5c0398c4
import liveData from './testData/liveData.json';
import UnsConfig from '../config/uns-config.json';

let resolution: Resolution;
let uns: Uns;

beforeEach(async () => {
  jest.restoreAllMocks();
  resolution = new Resolution({
    sourceConfig: {uns: {url: protocolLink(), network: 'rinkeby'}},
  });
  uns = resolution.serviceMap[NamingServiceName.UNS] as Uns;
});

describe('UNS', () => {
  it('should define the default uns contract', () => {
    expect(uns).toBeDefined();
    expect(uns.network).toBe(4);
    expect(uns.url).toBe(protocolLink());
  });

  it('should not allow missing config for custom network', async () => {
    await expectConfigurationErrorCode(
      () =>
        new Resolution({
          sourceConfig: {
            uns: {network: 'ropsten'},
          },
        }),
      ConfigurationErrorCode.CustomNetworkConfigMissing,
    );
  });

  it('checks the record by key', async () => {
    const eyes = mockAsyncMethods(uns, {
      get: {
        resolver: '0x95AE1515367aa64C462c71e87157771165B1287A',
        records: {
          'ipfs.html.value': 'QmQ38zzQHVfqMoLWq2VeiMLHHYki9XktzXxLYTWXt8cydu',
        },
      },
    });
    const ipfsHash = await resolution.record(
      CryptoDomainWithAllRecords,
      'ipfs.html.value',
    );
    expectSpyToBeCalled(eyes);
    expect(ipfsHash).toBe('QmQ38zzQHVfqMoLWq2VeiMLHHYki9XktzXxLYTWXt8cydu');
  });

  it('should return verified twitter handle', async () => {
    const spies = mockAsyncMethods(uns, {
      get: {
        resolver: '0xb66dce2da6afaaa98f2013446dbcb0f4b0ab2842',
        owner: '0x499dd6d875787869670900a2130223d85d4f6aa7',
        records: {
          ['validation.social.twitter.username']:
            '0x01882395ce631866b76f43535843451444ef4a8ff44db0a9432d5d00658a510512c7519a87c78ba9cad7553e26262ada55c254434a1a3784cd98d06fb4946cfb1b',
          ['social.twitter.username']: 'Marlene12Bob',
        },
      },
    });
    const twitterHandle = await resolution.serviceMap[
      NamingServiceName.UNS
    ].twitter(CryptoDomainWithTwitterVerification);
    expectSpyToBeCalled(spies);
    expect(twitterHandle).toBe('Marlene12Bob');
  });

  it('should return NoRecord Resolution error', async () => {
    const spies = mockAsyncMethods(uns, {
      get: {
        resolver: '0x95AE1515367aa64C462c71e87157771165B1287A',
        records: {},
      },
    });
    await expectResolutionErrorCode(
      resolution.record(CryptoDomainWithAllRecords, 'No.such.record'),
      ResolutionErrorCode.RecordNotFound,
    );
    expectSpyToBeCalled(spies);
  }, 20000);

  it('should return a valid resolver address', async () => {
    const spies = mockAsyncMethods(uns, {
      get: {resolver: '0x95AE1515367aa64C462c71e87157771165B1287A'},
    });
    const resolverAddress = await resolution.resolver(
      CryptoDomainWithAllRecords,
    );
    expectSpyToBeCalled(spies);
    expect(resolverAddress).toBe('0x95AE1515367aa64C462c71e87157771165B1287A');
  });

  it('should return true for supported domain', async () => {
    mockAPICalls('uns_domain_exists_test', protocolLink());
    expect(await uns.isSupportedDomain('brad.crypto')).toBe(true);
    expect(await uns.isSupportedDomain('brad.blockchain')).toBe(true);
    expect(await uns.isSupportedDomain('brad.888')).toBe(true);
  });

  it('should return false for unsupported domain', async () => {
    mockAPICalls('uns_domain_exists_test', protocolLink());
    expect(await uns.isSupportedDomain('brad.zil')).toBe(false);
    expect(await uns.isSupportedDomain('brad.invalid')).toBe(false);
  });

  it('should not find a resolver address', async () => {
    const spies = mockAsyncMethods(uns, {
      get: {
        owner: '0x0000000000000000000000000000000000000000',
        resolver: undefined,
      },
    });

    await expectResolutionErrorCode(
      resolution.resolver('unknown-unknown-938388383.crypto'),
      ResolutionErrorCode.UnregisteredDomain,
    );
    expectSpyToBeCalled(spies);
  });

  it('should throw ResolutionError.UnspecifiedResolver', async () => {
    const spies = mockAsyncMethods(uns, {
      get: {owner: 'someowneraddress', resolver: NullAddress},
    });
    await expectResolutionErrorCode(
      resolution.resolver(CryptoDomainWithoutResolver),
      ResolutionErrorCode.UnspecifiedResolver,
    );
    expectSpyToBeCalled(spies);
  });

  describe('.Crypto', () => {
    it(`checks the BCH address on ${CryptoDomainWithAllRecords}`, async () => {
      const eyes = mockAsyncMethods(uns, {
        get: {
          resolver: '0x95AE1515367aa64C462c71e87157771165B1287A',
          records: {
            ['crypto.BCH.address']:
              'qzx048ez005q4yhphqu2pylpfc3hy88zzu4lu6q9j8',
          },
        },
      });
      const addr = await resolution.addr(CryptoDomainWithAllRecords, 'BCH');
      expectSpyToBeCalled(eyes);
      expect(addr).toBe('qzx048ez005q4yhphqu2pylpfc3hy88zzu4lu6q9j8');
    });

    it(`checks the ADA address on ${CryptoDomainWithAllRecords}`, async () => {
      const eyes = mockAsyncMethods(uns, {
        get: {
          resolver: '0x95AE1515367aa64C462c71e87157771165B1287A',
          records: {
            ['crypto.ADA.address']:
              'DdzFFzCqrhssjmxkChyAHE9MdHJkEc4zsZe7jgum6RtGzKLkUanN1kPZ1ipVPBLwVq2TWrhmPsAvArcr47Pp1VNKmZTh6jv8ctAFVCkj',
          },
        },
      });
      const addr = await resolution.addr(CryptoDomainWithAllRecords, 'ADA');
      expectSpyToBeCalled(eyes);
      expect(addr).toBe(
        'DdzFFzCqrhssjmxkChyAHE9MdHJkEc4zsZe7jgum6RtGzKLkUanN1kPZ1ipVPBLwVq2TWrhmPsAvArcr47Pp1VNKmZTh6jv8ctAFVCkj',
      );
    });

    describe('.Metadata', () => {
      it('should resolve with ipfs stored on uns', async () => {
        const spies = mockAsyncMethods(uns, {
          get: {
            resolver: '0x95AE1515367aa64C462c71e87157771165B1287A',
            records: {
              ['ipfs.html.value']:
                'QmQ38zzQHVfqMoLWq2VeiMLHHYki9XktzXxLYTWXt8cydu',
            },
          },
        });
        const ipfsHash = await resolution.ipfsHash(CryptoDomainWithAllRecords);
        expectSpyToBeCalled(spies);
        expect(ipfsHash).toBe('QmQ38zzQHVfqMoLWq2VeiMLHHYki9XktzXxLYTWXt8cydu');
      });

      it('should resolve with email stored on uns', async () => {
        const spies = mockAsyncMethods(uns, {
          get: {
            resolver: '0x95AE1515367aa64C462c71e87157771165B1287A',
            records: {
              ['whois.email.value']: 'johnny@unstoppabledomains.com',
            },
          },
        });
        const email = await resolution.email(CryptoDomainWithAllRecords);
        expectSpyToBeCalled(spies);
        expect(email).toBe('johnny@unstoppabledomains.com');
      });

      it('should resolve with httpUrl stored on uns', async () => {
        const eyes = mockAsyncMethods(uns, {
          get: {
            resolver: '0x95AE1515367aa64C462c71e87157771165B1287A',
            records: {
              ['ipfs.redirect_domain.value']: 'google.com',
            },
          },
        });
        const httpUrl = await resolution.httpUrl(CryptoDomainWithAllRecords);
        expectSpyToBeCalled(eyes);
        expect(httpUrl).toBe('google.com');
      });

      it('should resolve with the gundb chatId stored on uns', async () => {
        const eyes = mockAsyncMethods(uns, {
          get: {
            resolver: '0x95AE1515367aa64C462c71e87157771165B1287A',
            records: {
              ['gundb.username.value']:
                '0x8912623832e174f2eb1f59cc3b587444d619376ad5bf10070e937e0dc22b9ffb2e3ae059e6ebf729f87746b2f71e5d88ec99c1fb3c7c49b8617e2520d474c48e1c',
            },
          },
        });
        const chatId = await resolution.chatId('brad.crypto');
        expectSpyToBeCalled(eyes);
        expect(chatId).toBe(
          '0x8912623832e174f2eb1f59cc3b587444d619376ad5bf10070e937e0dc22b9ffb2e3ae059e6ebf729f87746b2f71e5d88ec99c1fb3c7c49b8617e2520d474c48e1c',
        );
      });

      it('should throw UnspecifiedResolver for chatId', async () => {
        mockAsyncMethods(uns, {
          get: {
            owner: '0xBD5F5ec7ed5f19b53726344540296C02584A5237',
          },
        });
        await expectResolutionErrorCode(
          resolution.chatId(CryptoDomainWithoutResolver),
          ResolutionErrorCode.UnspecifiedResolver,
        );
      });

      it('should resolve with the gundb public key stored on uns', async () => {
        const eyes = mockAsyncMethods(uns, {
          get: {
            resolver: '0x95AE1515367aa64C462c71e87157771165B1287A',
            records: {
              ['gundb.public_key.value']:
                'pqeBHabDQdCHhbdivgNEc74QO-x8CPGXq4PKWgfIzhY.7WJR5cZFuSyh1bFwx0GWzjmrim0T5Y6Bp0SSK0im3nI',
            },
          },
        });
        const publicKey = await resolution.chatPk('brad.crypto');
        expectSpyToBeCalled(eyes);
        expect(publicKey).toBe(
          'pqeBHabDQdCHhbdivgNEc74QO-x8CPGXq4PKWgfIzhY.7WJR5cZFuSyh1bFwx0GWzjmrim0T5Y6Bp0SSK0im3nI',
        );
      });

      it('should error out for gundb public key stored on uns', async () => {
        const eyes = mockAsyncMethods(uns, {
          get: {
            resolver: '0x878bC2f3f717766ab69C0A5f9A6144931E61AEd3',
            records: {},
          },
        });
        await expectResolutionErrorCode(
          resolution.chatPk(CryptoDomainWithoutGunDbRecords),
          ResolutionErrorCode.RecordNotFound,
        );
        expectSpyToBeCalled(eyes);
      });

      it('should error out for gundb chatId stored on uns', async () => {
        const eyes = mockAsyncMethods(uns, {
          get: {
            resolver: '0x878bC2f3f717766ab69C0A5f9A6144931E61AEd3',
            records: {},
          },
        });
        await expectResolutionErrorCode(
          resolution.chatId(CryptoDomainWithoutGunDbRecords),
          ResolutionErrorCode.RecordNotFound,
        );
        expectSpyToBeCalled(eyes);
      });
    });
  });

  describe('.Crypto ProxyReader', () => {
    it('should return record by key', async () => {
      const eyes = mockAsyncMethods(uns, {
        get: {
          resolver: '0x95AE1515367aa64C462c71e87157771165B1287A',
          records: {
            ['ipfs.html.value']:
              'QmQ38zzQHVfqMoLWq2VeiMLHHYki9XktzXxLYTWXt8cydu',
          },
        },
      });
      const ipfsHash = await resolution.record(
        CryptoDomainWithAllRecords,
        'ipfs.html.value',
      );
      expectSpyToBeCalled(eyes);
      expect(ipfsHash).toBe('QmQ38zzQHVfqMoLWq2VeiMLHHYki9XktzXxLYTWXt8cydu');
    });

    it('should return NoRecord Resolution error when value not found', async () => {
      const spies = mockAsyncMethods(uns, {
        get: {
          resolver: '0x878bC2f3f717766ab69C0A5f9A6144931E61AEd3',
          records: {},
        },
      });
      await expectResolutionErrorCode(
        resolution.record(CryptoDomainWithAllRecords, 'No.such.record'),
        ResolutionErrorCode.RecordNotFound,
      );
      expectSpyToBeCalled(spies);
    });

    it('should return a valid resolver address', async () => {
      const spies = mockAsyncMethods(uns, {
        get: {
          resolver: '0x95AE1515367aa64C462c71e87157771165B1287A',
          records: {},
        },
      });
      const resolverAddress = await resolution.resolver(
        CryptoDomainWithAllRecords,
      );
      expectSpyToBeCalled(spies);
      expect(resolverAddress).toBe(
        '0x95AE1515367aa64C462c71e87157771165B1287A',
      );
    });

    it('should return UnregisteredDomain error when owner address not found', async () => {
      const spies = mockAsyncMethods(uns, {
        get: {owner: NullAddress},
      });
      await expectResolutionErrorCode(
        resolution.resolver('unknown-unknown-938388383.crypto'),
        ResolutionErrorCode.UnregisteredDomain,
      );
      expectSpyToBeCalled(spies);
    });

    it('should return UnspecifiedResolver error when resolver address not found', async () => {
      const spies = mockAsyncMethods(uns, {
        get: {owner: '0x000000000000000000000000000000000000dead'},
      });
      await expectResolutionErrorCode(
        resolution.resolver(CryptoDomainWithoutResolver),
        ResolutionErrorCode.UnspecifiedResolver,
      );
      expectSpyToBeCalled(spies);
    });

    skipItInLive('should work without any configs', async () => {
      resolution = new Resolution();
      const eyes = mockAsyncMethods(
        resolution.serviceMap[NamingServiceName.UNS],
        {
          get: {
            resolver: '0x95AE1515367aa64C462c71e87157771165B1287A',
            records: {
              ['crypto.ETH.address']:
                '0xe7474D07fD2FA286e7e0aa23cd107F8379085037',
            },
          },
        },
      );
      const address = await resolution.addr(CryptoDomainWithAllRecords, 'eth');
      expectSpyToBeCalled(eyes);
      expect(address).toBe('0xe7474D07fD2FA286e7e0aa23cd107F8379085037');
    });

    describe('.Metadata', () => {
      it('should resolve with ipfs stored on uns', async () => {
        const spies = mockAsyncMethods(uns, {
          get: {
            resolver: '0x95AE1515367aa64C462c71e87157771165B1287A',
            records: {
              ['ipfs.html.value']:
                'QmQ38zzQHVfqMoLWq2VeiMLHHYki9XktzXxLYTWXt8cydu',
            },
          },
        });
        const ipfsHash = await resolution.ipfsHash(CryptoDomainWithAllRecords);
        expectSpyToBeCalled(spies);
        expect(ipfsHash).toBe('QmQ38zzQHVfqMoLWq2VeiMLHHYki9XktzXxLYTWXt8cydu');
      });

      it('should resolve with email stored on uns', async () => {
        const spies = mockAsyncMethods(uns, {
          get: {
            resolver: '0x95AE1515367aa64C462c71e87157771165B1287A',
            records: {['whois.email.value']: 'johnny@unstoppabledomains.com'},
          },
        });
        const email = await resolution.email(CryptoDomainWithAllRecords);
        expectSpyToBeCalled(spies);
        expect(email).toBe('johnny@unstoppabledomains.com');
      });

      it.skip('should resolve with httpUrl stored on uns', async () => {
        const spies = mockAsyncMethods(uns, {
          get: {
            resolver: '0x95AE1515367aa64C462c71e87157771165B1287A',
            records: {
              ['ipfs.redirect_domain.value']: 'https://unstoppabledomains.com/',
            },
          },
        });
        const httpUrl = await resolution.httpUrl(CryptoDomainWithAllRecords);
        expectSpyToBeCalled(spies);
        expect(httpUrl).toBe('https://unstoppabledomains.com/');
      });

      it('should resolve with the gundb chatId stored on uns', async () => {
        const spies = mockAsyncMethods(uns, {
          get: {
            resolver: '0x95AE1515367aa64C462c71e87157771165B1287A',
            records: {
              ['gundb.username.value']:
                '0x8912623832e174f2eb1f59cc3b587444d619376ad5bf10070e937e0dc22b9ffb2e3ae059e6ebf729f87746b2f71e5d88ec99c1fb3c7c49b8617e2520d474c48e1c',
            },
          },
        });
        const chatId = await resolution.chatId('brad.crypto');
        expectSpyToBeCalled(spies);
        expect(chatId).toBe(
          '0x8912623832e174f2eb1f59cc3b587444d619376ad5bf10070e937e0dc22b9ffb2e3ae059e6ebf729f87746b2f71e5d88ec99c1fb3c7c49b8617e2520d474c48e1c',
        );
      });

      it('should throw UnspecifiedResolver for chatId', async () => {
        mockAsyncMethods(uns, {
          get: {
            owner: '0x000000000000000000000000000000000000dead',
            records: {},
            resolver: NullAddress,
          },
        });
        await expectResolutionErrorCode(
          resolution.chatId(CryptoDomainWithoutResolver),
          ResolutionErrorCode.UnspecifiedResolver,
        );
      });

      it('should resolve with the gundb public key stored on uns', async () => {
        const spies = mockAsyncMethods(uns, {
          get: {
            resolver: '0x95AE1515367aa64C462c71e87157771165B1287A',
            records: {
              ['gundb.public_key.value']:
                'pqeBHabDQdCHhbdivgNEc74QO-x8CPGXq4PKWgfIzhY.7WJR5cZFuSyh1bFwx0GWzjmrim0T5Y6Bp0SSK0im3nI',
            },
          },
        });
        const publicKey = await resolution.chatPk('brad.crypto');
        expectSpyToBeCalled(spies);
        expect(publicKey).toBe(
          'pqeBHabDQdCHhbdivgNEc74QO-x8CPGXq4PKWgfIzhY.7WJR5cZFuSyh1bFwx0GWzjmrim0T5Y6Bp0SSK0im3nI',
        );
      });

      it('should error out for gundb public key stored on uns', async () => {
        const spies = mockAsyncMethods(uns, {
          get: {
            resolver: '0x95AE1515367aa64C462c71e87157771165B1287A',
            records: {},
          },
        });
        await expectResolutionErrorCode(
          resolution.chatPk(CryptoDomainWithoutGunDbRecords),
          ResolutionErrorCode.RecordNotFound,
        );
        expectSpyToBeCalled(spies);
      });

      it('should error out for gundb chatId stored on uns', async () => {
        const spies = mockAsyncMethods(uns, {
          get: {
            resolver: '0x95AE1515367aa64C462c71e87157771165B1287A',
            records: {},
          },
        });
        await expectResolutionErrorCode(
          resolution.chatId(CryptoDomainWithoutGunDbRecords),
          ResolutionErrorCode.RecordNotFound,
        );
        expectSpyToBeCalled(spies);
      });
    });
  });

  describe('.Hashing', () => {
    describe('.Namehash', () => {
      it('supports root node', async () => {
        expect(resolution.namehash('crypto')).toEqual(
          '0x0f4a10a4f46c288cea365fcf45cccf0e9d901b945b9829ccdb54c10dc3cb7a6f',
        );
      });

      it('starts with -', async () => {
        expect(resolution.namehash('-hello.crypto')).toBe(
          '0xc4ad028bcae9b201104e15f872d3e85b182939b06829f75a128275177f2ff9b2',
        );
      });

      it('ends with -', async () => {
        expect(resolution.namehash('hello-.crypto')).toBe(
          '0x82eaa6ef14e438940bfd7747e0e4c4fec42af20cee28ddd0a7d79f52b1c59b72',
        );
      });

      it('starts and ends with -', async () => {
        expect(resolution.namehash('-hello-.crypto')).toBe(
          '0x90cc1963ff09ce95ee2dbb3830df4f2115da9756e087a50283b3e65f6ffe2a4e',
        );
      });

      it('should throw UnregisteredDomain', async () => {
        const eyes = mockAsyncMethods(uns, {
          get: {owner: NullAddress},
        });

        await expectResolutionErrorCode(
          resolution.record('unregistered.crypto', 'crypto.ETH.address'),
          ResolutionErrorCode.UnregisteredDomain,
        );
        expectSpyToBeCalled(eyes);
      });
    });
  });

  describe('.registryAddress', () => {
    it('should return cns registry address', async () => {
      mockAPICalls('uns_registry_address_tests', protocolLink());
      const registryAddress = await uns.registryAddress('some-domain.crypto');
      expect(registryAddress).toBe(
        UnsConfig.networks[4].contracts.CNSRegistry.address,
      );
    });

    it('should return uns registry address', async () => {
      mockAPICalls('uns_registry_address_tests', protocolLink());
      const registryAddress = await uns.registryAddress('some-domain.888');
      expect(registryAddress).toBe(
        UnsConfig.networks[4].contracts.UNSRegistry.address,
      );
    });

    it('should throw error if tld is not supported', async () => {
      mockAPICalls('uns_registry_address_tests', protocolLink());
      await expectResolutionErrorCode(
        () => uns.registryAddress('some-domain.zil'),
        ResolutionErrorCode.UnsupportedDomain,
      );
    });

    it('should throw error if tld does not exist', async () => {
      mockAPICalls('uns_registry_address_tests', protocolLink());
      await expectResolutionErrorCode(
        () => uns.registryAddress('some-domain.unknown'),
        ResolutionErrorCode.UnsupportedDomain,
      );
    });
  });

  describe('.isRegistered', () => {
    it('should return true', async () => {
      const spies = mockAsyncMethods(uns, {
        get: {
          owner: '0x58cA45E932a88b2E7D0130712B3AA9fB7c5781e2',
          resolver: '0x95AE1515367aa64C462c71e87157771165B1287A',
          records: {
            ['ipfs.html.value']:
              'QmQ38zzQHVfqMoLWq2VeiMLHHYki9XktzXxLYTWXt8cydu',
          },
        },
      });
      const isRegistered = await uns.isRegistered('brad.crypto');
      expectSpyToBeCalled(spies);
      expect(isRegistered).toBe(true);
    });
    it('should return false', async () => {
      const spies = mockAsyncMethods(uns, {
        get: {
          owner: '',
          resolver: '',
          records: {},
        },
      });
      const isRegistered = await uns.isRegistered(
        'thisdomainisdefinitelynotregistered123.crypto',
      );
      expectSpyToBeCalled(spies);
      expect(isRegistered).toBe(false);
    });
  });

  describe('.isAvailable', () => {
    it('should return false', async () => {
      const spies = mockAsyncMethods(uns, {
        get: {
          owner: '0x58cA45E932a88b2E7D0130712B3AA9fB7c5781e2',
          resolver: '0x95AE1515367aa64C462c71e87157771165B1287A',
          records: {
            ['ipfs.html.value']:
              'QmQ38zzQHVfqMoLWq2VeiMLHHYki9XktzXxLYTWXt8cydu',
          },
        },
      });
      const isAvailable = await uns.isAvailable('brad.crypto');
      expectSpyToBeCalled(spies);
      expect(isAvailable).toBe(false);
    });
    it('should return true', async () => {
      const spies = mockAsyncMethods(uns, {
        get: {
          owner: '',
          resolver: '',
          records: {},
        },
      });
      const isAvailable = await uns.isAvailable(
        'thisdomainisdefinitelynotregistered123.crypto',
      );
      expectSpyToBeCalled(spies);
      expect(isAvailable).toBe(true);
    });
  });

  describe('#namehash', () => {
    it('supports options', async () => {
      expect(resolution.namehash('operadingo4.crypto')).toEqual(
        '0x70f542f09763d3ab404a6d87f6a2fad7d49f01b09c44064b4227d165ead5cf25',
      );

      expect(
        resolution.namehash('operadingo4.crypto', {prefix: false}),
      ).toEqual(
        '70f542f09763d3ab404a6d87f6a2fad7d49f01b09c44064b4227d165ead5cf25',
      );

      expect(
        resolution.namehash('operadingo4.crypto', {format: 'dec'}),
      ).toEqual(
        '51092378573785850370557709888128643877973998831507731627523713553233928900389',
      );
    });
  });

  describe('Providers', () => {
    it('should throw error when FetchProvider throws Error', async () => {
      const url = protocolLink();
      const provider = new FetchProvider(NamingServiceName.UNS, url);
      resolution = new Resolution({
        sourceConfig: {uns: {url, provider, network: 'rinkeby'}},
      });
      jest.spyOn(Networking, 'fetch').mockRejectedValue(new Error('error_up'));

      await expect(
        resolution.record(CryptoDomainWithAllRecords, 'No.such.record'),
      ).rejects.toEqual(new Error('error_up'));
    });
  });

  describe('.tokenURI', () => {
    it('should return token URI', async () => {
      const spies = mockAsyncMethods(uns.readerContract, {
        call: [
          'https://staging-dot-dot-crypto-metadata.appspot.com/metadata/brad.crypto',
        ],
      });

      const uri = await resolution.tokenURI('brad.crypto');

      expectSpyToBeCalled(spies);
      expect(uri).toEqual(
        'https://staging-dot-dot-crypto-metadata.appspot.com/metadata/brad.crypto',
      );
    });

    it('should throw error if domain is not found', async () => {
      const spies = mockAsyncMethods(uns.readerContract, {
        call: new ResolutionError(ResolutionErrorCode.ServiceProviderError, {
          providerMessage: 'execution reverted',
        }),
      });

      await expectResolutionErrorCode(
        () => resolution.tokenURI('fakedomainthatdoesnotexist.crypto'),
        ResolutionErrorCode.UnregisteredDomain,
      );
      expectSpyToBeCalled(spies);
    });

    skipItInLive('should throw the same internal error', async () => {
      const spies = mockAsyncMethods(uns.readerContract, {
        call: new ResolutionError(ResolutionErrorCode.ServiceProviderError),
      });

      await expectResolutionErrorCode(
        () => resolution.tokenURI('fakedomainthatdoesnotexist.crypto'),
        ResolutionErrorCode.ServiceProviderError,
      );
      expectSpyToBeCalled(spies);
    });
  });

  describe('.tokenURIMetadata', () => {
    it('should return token metadata', async () => {
      const testMeta: TokenUriMetadata = liveData.bradCryptoMetadata;

      const unsSpies = mockAsyncMethods(uns.readerContract, {
        call: ['https://metadata.unstoppabledomains.com/metadata/brad.crypto'],
      });
      const fetchSpies = mockAsyncMethods(Networking, {
        fetch: {
          ok: true,
          json: () => testMeta,
        },
      });

      const metadata = await resolution.tokenURIMetadata('brad.crypto');

      expectSpyToBeCalled(unsSpies);
      expectSpyToBeCalled(fetchSpies);
      expect(metadata).toEqual(testMeta);
    });

    it('should throw error if domain is not found', async () => {
      const spies = mockAsyncMethods(uns.readerContract, {
        call: new ResolutionError(ResolutionErrorCode.ServiceProviderError, {
          providerMessage: 'execution reverted',
        }),
      });

      await expectResolutionErrorCode(
        () => resolution.tokenURIMetadata('fakedomainthatdoesnotexist.crypto'),
        ResolutionErrorCode.UnregisteredDomain,
      );
      expectSpyToBeCalled(spies);
    });
  });

  describe('.unhash', () => {
    it('should unhash token', async () => {
      const testMeta: TokenUriMetadata = liveData.bradCryptoMetadata;
      mockAPICalls('unhash', protocolLink());
      const domain = await resolution.unhash(
        '0x756e4e998dbffd803c21d23b06cd855cdc7a4b57706c95964a37e24b47c10fc9',
        NamingServiceName.UNS,
      );
      expect(domain).toEqual(testMeta.name);
    });

<<<<<<< HEAD
    it('should throw error if hash is wrong', async () => {
      const provider = new FetchProvider(NamingServiceName.UNS, protocolLink());
      resolution = new Resolution({
        sourceConfig: {
          uns: {
            provider,
            network: 'mainnet',
          },
        },
=======
    skipItInLive('should throw error if hash does not match', async () => {
      const testMeta: TokenUriMetadata = liveData.bradCryptoMetadata;

      const unsSpies = mockAsyncMethods(uns.readerContract, {
        call: ['https://metadata.unstoppabledomains.com/metadata/brad.crypto'],
>>>>>>> 5c0398c4
      });
      const providerSpy = mockAsyncMethods(provider, {
        fetchJson: {
          jsonrpc: '2.0',
          id: '1',
          error: {
            code: -32600,
            message: 'data type size mismatch, expected 32 got 6',
          },
        },
      });

      await expectResolutionErrorCode(
        () => resolution.unhash('0xdeaddeaddead', NamingServiceName.UNS),
        ResolutionErrorCode.ServiceProviderError,
      );
      expectSpyToBeCalled(providerSpy);
    });

    it('should throw error if domain is not found', async () => {
      const unregisteredhash = resolution.namehash(
        'test34230131207328144694.crypto',
      );
      mockAPICalls('unhash', protocolLink());
      await expectResolutionErrorCode(
        () => resolution.unhash(unregisteredhash, NamingServiceName.UNS),
        ResolutionErrorCode.UnregisteredDomain,
      );
    });

    it('should throw an error if hash returned from the network is not equal to the hash provided', async () => {
      pendingInLive();
      const someHash = resolution.namehash('test34230131207328144693.crypto');
      mockAPICalls('unhash', protocolLink());
      await expectResolutionErrorCode(
        () => resolution.unhash(someHash, NamingServiceName.UNS),
        ResolutionErrorCode.ServiceProviderError,
      );
    });
  });
});<|MERGE_RESOLUTION|>--- conflicted
+++ resolved
@@ -15,22 +15,11 @@
   mockAPICalls,
 } from './helpers';
 import FetchProvider from '../FetchProvider';
-<<<<<<< HEAD
-import {
-  UnsSupportedNetworks,
-  NamingServiceName,
-  TokenUriMetadata,
-} from '../types/publicTypes';
-import Uns from '../Uns';
-import Networking from '../utils/Networking';
-import {ConfigurationErrorCode} from '../errors/configurationError';
-=======
 import {NamingServiceName} from '../types/publicTypes';
 import Uns from '../Uns';
 import Networking from '../utils/Networking';
 import {ConfigurationErrorCode} from '../errors/configurationError';
 import {TokenUriMetadata} from '../types/publicTypes';
->>>>>>> 5c0398c4
 import liveData from './testData/liveData.json';
 import UnsConfig from '../config/uns-config.json';
 
@@ -790,8 +779,7 @@
       expect(domain).toEqual(testMeta.name);
     });
 
-<<<<<<< HEAD
-    it('should throw error if hash is wrong', async () => {
+    skipItInLive('should throw error if hash is wrong', async () => {
       const provider = new FetchProvider(NamingServiceName.UNS, protocolLink());
       resolution = new Resolution({
         sourceConfig: {
@@ -800,13 +788,6 @@
             network: 'mainnet',
           },
         },
-=======
-    skipItInLive('should throw error if hash does not match', async () => {
-      const testMeta: TokenUriMetadata = liveData.bradCryptoMetadata;
-
-      const unsSpies = mockAsyncMethods(uns.readerContract, {
-        call: ['https://metadata.unstoppabledomains.com/metadata/brad.crypto'],
->>>>>>> 5c0398c4
       });
       const providerSpy = mockAsyncMethods(provider, {
         fetchJson: {
@@ -837,14 +818,16 @@
       );
     });
 
-    it('should throw an error if hash returned from the network is not equal to the hash provided', async () => {
-      pendingInLive();
-      const someHash = resolution.namehash('test34230131207328144693.crypto');
-      mockAPICalls('unhash', protocolLink());
-      await expectResolutionErrorCode(
-        () => resolution.unhash(someHash, NamingServiceName.UNS),
-        ResolutionErrorCode.ServiceProviderError,
-      );
-    });
+    skipItInLive(
+      'should throw an error if hash returned from the network is not equal to the hash provided',
+      async () => {
+        const someHash = resolution.namehash('test34230131207328144693.crypto');
+        mockAPICalls('unhash', protocolLink());
+        await expectResolutionErrorCode(
+          () => resolution.unhash(someHash, NamingServiceName.UNS),
+          ResolutionErrorCode.ServiceProviderError,
+        );
+      },
+    );
   });
 });