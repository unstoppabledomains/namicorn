import nock from 'nock';
import Resolution, {
  ResolutionErrorCode,
  UnclaimedDomainResponse,
} from '../index';
import {
  DnsRecordType,
  JsonRpcPayload,
  NamingServiceName,
} from '../types/publicTypes';
import {JsonRpcProvider, InfuraProvider} from '@ethersproject/providers';
import Web3HttpProvider from 'web3-providers-http';
import Web3WsProvider from 'web3-providers-ws';
import Web3V027Provider from 'web3-0.20.7/lib/web3/httpprovider';
import {
  expectResolutionErrorCode,
  expectSpyToBeCalled,
  mockAsyncMethods,
  protocolLink,
  ProviderProtocol,
  caseMock,
  mockAsyncMethod,
  CryptoDomainWithTwitterVerification,
  pendingInLive,
  isLive,
  CryptoDomainWithUsdtMultiChainRecords,
  expectConfigurationErrorCode,
  CryptoDomainWithAllRecords,
} from './helpers';
import {RpcProviderTestCases} from '../utils/providerMockData';
import fetch, {FetchError} from 'node-fetch';
import Uns from '../Uns';
import Zns from '../Zns';
import Ens from '../Ens';
import FetchProvider from '../FetchProvider';
import {ConfigurationErrorCode} from '../errors/configurationError';
import UnsConfig from '../config/uns-config.json';

let resolution: Resolution;
let uns: Uns;
let zns: Zns;
let ens: Ens;

beforeEach(() => {
  nock.cleanAll();
  jest.restoreAllMocks();
  resolution = new Resolution({
    sourceConfig: {
<<<<<<< HEAD
      cns: {url: protocolLink(), network: 'mainnet'},
      ens: {url: protocolLink(), network: 'mainnet'},
    },
  });
  cns = resolution.serviceMap[NamingServiceName.CNS] as Cns;
  ens = resolution.serviceMap[NamingServiceName.ENS] as Ens;
=======
      uns: {url: protocolLink(), network: 'mainnet'},
    },
  });
  uns = resolution.serviceMap[NamingServiceName.UNS] as Uns;
>>>>>>> f52b4dbc
  zns = resolution.serviceMap[NamingServiceName.ZNS] as Zns;
});

describe('Resolution', () => {
  describe('.Basic setup', () => {
    it('should work with autonetwork url configuration', async () => {
      const mainnetUrl = protocolLink();
      const goerliUrl = mainnetUrl.replace('mainnet', 'goerli');
      // mocking getNetworkConfigs because no access to inner provider.request
<<<<<<< HEAD
      const CnsGetNetworkOriginal = Cns.autoNetwork;
      const EnsGetNetworkOriginal = Ens.autoNetwork;
=======
      const UnsGetNetworkOriginal = Uns.autoNetwork;
>>>>>>> f52b4dbc
      if (!isLive()) {
        Uns.autoNetwork = jest.fn().mockReturnValue(
          new Uns({
            network: 'mainnet',
            provider: new FetchProvider(NamingServiceName.UNS, mainnetUrl),
          }),
        );
        Ens.autoNetwork = jest.fn().mockReturnValue(
          new Ens({
            network: 'goerli',
            provider: new FetchProvider(NamingServiceName.ENS, goerliUrl),
          }),
        );
      }
      const resolution = await Resolution.autoNetwork({
<<<<<<< HEAD
        cns: {url: mainnetUrl},
        ens: {url: goerliUrl},
      });
      // We need to manually restore the function as jest.restoreAllMocks and simillar works only with spyOn
      Cns.autoNetwork = CnsGetNetworkOriginal;
      Ens.autoNetwork = EnsGetNetworkOriginal;
=======
        uns: {url: mainnetUrl},
      });
      // We need to manually restore the function as jest.restoreAllMocks and simillar works only with spyOn
      Uns.autoNetwork = UnsGetNetworkOriginal;
>>>>>>> f52b4dbc
      expect(
        (resolution.serviceMap[NamingServiceName.UNS] as Uns).network,
      ).toBe(1);
      expect(
        (resolution.serviceMap[NamingServiceName.ENS] as Ens).network,
      ).toBe(5);
    });

    it('should work with autonetwork provider configuration', async () => {
      const provider = new FetchProvider(
        'UDAPI',
        protocolLink().replace('mainnet', 'rinkeby'),
      );
      const spy = mockAsyncMethod(provider, 'request', '4');
      const resolution = await Resolution.autoNetwork({
<<<<<<< HEAD
        cns: {provider},
        ens: {provider},
=======
        uns: {provider},
>>>>>>> f52b4dbc
      });
      expect(spy).toBeCalledTimes(2);
      expect(
        (resolution.serviceMap[NamingServiceName.UNS] as Uns).network,
      ).toBe(4);
      expect(
        (resolution.serviceMap[NamingServiceName.ENS] as Ens).network,
      ).toBe(4);
    });

    it('should fail because provided url failled net_version call', async () => {
      const mockedProvider = new FetchProvider(
        NamingServiceName.UNS,
        'https://google.com',
      );
      const providerSpy = mockAsyncMethod(
        mockedProvider,
        'request',
        new FetchError(
          'invalid json response body at https://google.com/ reason: Unexpected token < in JSON at position 0',
          'invalid_json',
        ),
      );
      const factorySpy = mockAsyncMethod(
        FetchProvider,
        'factory',
        () => mockedProvider,
      );
      try {
        await Resolution.autoNetwork({
          uns: {url: 'https://google.com'},
        });
      } catch (error) {
        expect(error).toBeInstanceOf(FetchError);
        expect(error.message).toBe(
          'invalid json response body at https://google.com/ reason: Unexpected token < in JSON at position 0',
        );
      }
      expectSpyToBeCalled([factorySpy, providerSpy]);
    });

<<<<<<< HEAD
    it('should fail because provided provider failed to make a net_version call', async () => {
      const mockedProvider = new FetchProvider(
        NamingServiceName.ENS,
        'http://unstoppabledomains.com',
      );
      const providerSpy = mockAsyncMethod(
        mockedProvider,
        'request',
        new FetchError(
          'invalid json response body at https://unstoppabledomains.com/ reason: Unexpected token < in JSON at position 0',
          'invalid_json',
        ),
      );
      try {
        await Resolution.autoNetwork({
          ens: {provider: mockedProvider},
        });
      } catch (error) {
        expect(error).toBeInstanceOf(FetchError);
        expect(error.message).toBe(
          'invalid json response body at https://unstoppabledomains.com/ reason: Unexpected token < in JSON at position 0',
        );
      }
      expect(providerSpy).toBeCalled();
    });

    it('should fail because of unsupported test network for cns', async () => {
=======
    it('should fail because of unsupported test network for uns', async () => {
>>>>>>> f52b4dbc
      const blockchainUrl = protocolLink().replace('mainnet', 'ropsten');
      const mockedProvider = new FetchProvider(
        NamingServiceName.UNS,
        blockchainUrl,
      );
      const providerSpy = mockAsyncMethod(mockedProvider, 'request', () => '3');
      const providerFactorySpy = mockAsyncMethod(
        FetchProvider,
        'factory',
        () => mockedProvider,
      );

      await expectConfigurationErrorCode(
        Resolution.autoNetwork({
          uns: {url: blockchainUrl},
        }),
        ConfigurationErrorCode.UnsupportedNetwork,
      );
      expectSpyToBeCalled([providerSpy, providerFactorySpy]);
    });

    it('should fail in test development', async () => {
      pendingInLive();
      try {
        await fetch('https://pokeres.bastionbot.org/images/pokemon/10.png');
      } catch (err) {
        // nock should prevent all outgoing traffic
        expect(err).toBeInstanceOf(FetchError);
        return;
      }
      fail('nock is not configured correctly!');
    });

    it('should get a valid resolution instance', async () => {
      const resolution = Resolution.infura('api-key', {
<<<<<<< HEAD
        ens: {network: 'mainnet'},
        cns: {network: 'mainnet'},
      });
      cns = resolution.serviceMap[NamingServiceName.CNS] as Cns;
      ens = resolution.serviceMap[NamingServiceName.ENS] as Ens;
      expect(ens.url).toBe(`https://mainnet.infura.io/v3/api-key`);
      expect(cns.url).toBe(`https://mainnet.infura.io/v3/api-key`);
=======
        uns: {network: 'mainnet'},
      });
      uns = resolution.serviceMap[NamingServiceName.UNS] as Uns;
      expect(uns.url).toBe(`https://mainnet.infura.io/v3/api-key`);
>>>>>>> f52b4dbc
    });

    it('provides empty response constant', async () => {
      const response = UnclaimedDomainResponse;
      expect(response.addresses).toEqual({});
      expect(response.meta.owner).toEqual(null);
    });

    describe('.ServiceName', () => {
      it('checks ens service name', () => {
        const resolution = new Resolution();
        const serviceName = resolution.serviceName('domain.eth');
        expect(serviceName).toBe('ENS');
      });

      it('should resolve gundb chat id', async () => {
        const eyes = mockAsyncMethods(uns, {
          get: {
            resolver: '0x878bC2f3f717766ab69C0A5f9A6144931E61AEd3',
            records: {
              ['gundb.username.value']:
                '0x47992daf742acc24082842752fdc9c875c87c56864fee59d8b779a91933b159e48961566eec6bd6ce3ea2441c6cb4f112d0eb8e8855cc9cf7647f0d9c82f00831c',
            },
          },
        });
        const gundb = await resolution.chatId('homecakes.crypto');
        expectSpyToBeCalled(eyes);
        expect(gundb).toBe(
          '0x47992daf742acc24082842752fdc9c875c87c56864fee59d8b779a91933b159e48961566eec6bd6ce3ea2441c6cb4f112d0eb8e8855cc9cf7647f0d9c82f00831c',
        );
      });

      describe('.ipfsHash', () => {
        it('should prioritize new keys over depricated ones', async () => {
          pendingInLive();
          const spies = mockAsyncMethods(uns, {
            get: {
              resolver: '0xA1cAc442Be6673C49f8E74FFC7c4fD746f3cBD0D',
              records: {
                ['dweb.ipfs.hash']: 'new record Ipfs hash',
                ['ipfs.html.value']: 'old record Ipfs hash',
              },
            },
          });
          const hash = await resolution.ipfsHash(CryptoDomainWithAllRecords);
          expectSpyToBeCalled(spies);
          expect(hash).toBe('new record Ipfs hash');
        });

        it('should prioritize browser record key over ipfs.redirect_url one', async () => {
          pendingInLive();
          const spies = mockAsyncMethods(uns, {
            get: {
              resolver: '0xA1cAc442Be6673C49f8E74FFC7c4fD746f3cBD0D',
              records: {
                ['browser.redirect_url']: 'new record redirect url',
                ['ipfs.redirect_domain.value']: 'old record redirect url',
              },
            },
          });
          const redirectUrl = await resolution.httpUrl(
            CryptoDomainWithAllRecords,
          );
          expectSpyToBeCalled(spies);
          expect(redirectUrl).toBe('new record redirect url');
        });
      });

      describe('serviceName', () => {
        it('checks ens service name', () => {
          const resolution = new Resolution();
          const serviceName = resolution.serviceName('domain.eth');
          expect(serviceName).toBe('ENS');
        });

        it('checks zns service name', () => {
          const resolution = new Resolution();
          const serviceName = resolution.serviceName('domain.zil');
          expect(serviceName).toBe('ZNS');
        });

        it('checks uns service name', () => {
          const resolution = new Resolution();
          const serviceName = resolution.serviceName('domain.crypto');
          expect(serviceName).toBe('UNS');
        });
      });
    });

    describe('.Errors', () => {
      it('checks Resolution#addr error #1', async () => {
        const resolution = new Resolution();
        zns = resolution.serviceMap[NamingServiceName.ZNS] as Zns;
        const spy = mockAsyncMethods(zns, {
          getRecordsAddresses: undefined,
        });
        await expectResolutionErrorCode(
          resolution.addr('sdncdoncvdinvcsdncs.zil', 'ZIL'),
          ResolutionErrorCode.UnregisteredDomain,
        );
        expectSpyToBeCalled(spy);
      });

      it('checks error for email on brad.zil', async () => {
        const spies = mockAsyncMethods(zns, {
          allRecords: {
            'crypto.BCH.address': 'qrq4sk49ayvepqz7j7ep8x4km2qp8lauvcnzhveyu6',
            'crypto.BTC.address': '1EVt92qQnaLDcmVFtHivRJaunG2mf2C3mB',
            'crypto.DASH.address': 'XnixreEBqFuSLnDSLNbfqMH1GsZk7cgW4j',
            'crypto.ETH.address': '0x45b31e01AA6f42F0549aD482BE81635ED3149abb',
            'crypto.LTC.address': 'LetmswTW3b7dgJ46mXuiXMUY17XbK29UmL',
            'crypto.XMR.address':
              '447d7TVFkoQ57k3jm3wGKoEAkfEym59mK96Xw5yWamDNFGaLKW5wL2qK5RMTDKGSvYfQYVN7dLSrLdkwtKH3hwbSCQCu26d',
            'crypto.ZEC.address': 't1h7ttmQvWCSH1wfrcmvT4mZJfGw2DgCSqV',
            'crypto.ZIL.address': 'zil1yu5u4hegy9v3xgluweg4en54zm8f8auwxu0xxj',
            'ipfs.html.value': 'QmVaAtQbi3EtsfpKoLzALm6vXphdi2KjMgxEDKeGg6wHuK',
            'ipfs.redirect_domain.value': 'www.unstoppabledomains.com',
          },
        });
        await expectResolutionErrorCode(
          resolution.email('brad.zil'),
          ResolutionErrorCode.RecordNotFound,
        );
        expectSpyToBeCalled(spies);
      });

      describe('.Namehash errors', () => {
        it('should be invalid domain', async () => {
<<<<<<< HEAD
          const cnsInvalidDomain = 'hello..crypto';
          const ensInvalidDomain = 'hello..eth';
=======
          const unsInvalidDomain = 'hello..crypto';
>>>>>>> f52b4dbc
          const znsInvalidDomain = 'hello..zil';
          await expectResolutionErrorCode(
            () => resolution.namehash(unsInvalidDomain),
            ResolutionErrorCode.UnsupportedDomain,
          );
          await expectResolutionErrorCode(
            () => resolution.namehash(ensInvalidDomain),
            ResolutionErrorCode.UnsupportedDomain,
          );
          await expectResolutionErrorCode(
            () => resolution.namehash(znsInvalidDomain),
            ResolutionErrorCode.UnsupportedDomain,
          );
        });
      });
    });

    describe('.Records', () => {
      describe('.DNS', () => {
        it('getting dns get', async () => {
          pendingInLive();
          const spies = mockAsyncMethods(uns, {
            get: {
              resolver: '0xBD5F5ec7ed5f19b53726344540296C02584A5237',
              records: {
                'dns.ttl': '128',
                'dns.A': '["10.0.0.1","10.0.0.2"]',
                'dns.A.ttl': '90',
                'dns.AAAA': '["10.0.0.120"]',
              },
            },
          });
          const dnsRecords = await resolution.dns('someTestDomain.crypto', [
            DnsRecordType.A,
            DnsRecordType.AAAA,
          ]);
          expectSpyToBeCalled(spies);
          expect(dnsRecords).toStrictEqual([
            {TTL: 90, data: '10.0.0.1', type: 'A'},
            {TTL: 90, data: '10.0.0.2', type: 'A'},
            {TTL: 128, data: '10.0.0.120', type: 'AAAA'},
          ]);
        });

        it('should work with others records', async () => {
          pendingInLive();
          const spies = mockAsyncMethods(uns, {
            get: {
              resolver: '0xBD5F5ec7ed5f19b53726344540296C02584A5237',
              records: {
                'dns.ttl': '128',
                'dns.A': '["10.0.0.1","10.0.0.2"]',
                'dns.A.ttl': '90',
                'dns.AAAA': '["10.0.0.120"]',
                ['crypto.ETH.address']:
                  '0x45b31e01AA6f42F0549aD482BE81635ED3149abb',
                ['crypto.ADA.address']:
                  '0x45b31e01AA6f42F0549aD482BE81635ED3149abb',
                ['crypto.ARK.address']:
                  '0x45b31e01AA6f42F0549aD482BE81635ED3149abb',
              },
            },
          });
          const dnsRecords = await resolution.dns('someTestDomain.crypto', [
            DnsRecordType.A,
            DnsRecordType.AAAA,
          ]);
          expectSpyToBeCalled(spies);
          expect(dnsRecords).toStrictEqual([
            {TTL: 90, data: '10.0.0.1', type: 'A'},
            {TTL: 90, data: '10.0.0.2', type: 'A'},
            {TTL: 128, data: '10.0.0.120', type: 'AAAA'},
          ]);
        });
      });

      describe('.Metadata', () => {
        it('checks return of email for ergergergerg.zil', async () => {
          const spies = mockAsyncMethods(zns, {
            allRecords: {
              'ipfs.html.hash':
                'QmefehFs5n8yQcGCVJnBMY3Hr6aMRHtsoniAhsM1KsHMSe',
              'ipfs.html.value':
                'QmVaAtQbi3EtsfpKoLzALm6vXphdi2KjMgxEDKeGg6wHu',
              'ipfs.redirect_domain.value': 'www.unstoppabledomains.com',
              'whois.email.value': 'matt+test@unstoppabledomains.com',
              'whois.for_sale.value': 'true',
            },
          });
          const email = await resolution.email('ergergergerg.zil');
          expectSpyToBeCalled(spies);
          expect(email).toBe('matt+test@unstoppabledomains.com');
        });
      });

      describe('.Crypto', () => {
        it(`domains "brad.crypto" and "Brad.crypto" should return the same results`, async () => {
          const eyes = mockAsyncMethods(uns, {
            get: {
              resolver: '0xBD5F5ec7ed5f19b53726344540296C02584A5237',
              records: {
                ['crypto.ETH.address']:
                  '0x45b31e01AA6f42F0549aD482BE81635ED3149abb',
              },
            },
          });
          const capital = await resolution.addr('Brad.crypto', 'eth');
          const lower = await resolution.addr('brad.crypto', 'eth');
          expectSpyToBeCalled(eyes, 2);
          expect(capital).toStrictEqual(lower);
        });
        describe('.multichain', () => {
          it('should work with usdt on different erc20', async () => {
            const erc20Spy = mockAsyncMethod(uns, 'get', {
              resolver: '0xb66DcE2DA6afAAa98F2013446dBCB0f4B0ab2842',
              owner: '0xe7474D07fD2FA286e7e0aa23cd107F8379085037',
              records: {
                ['crypto.USDT.version.ERC20.address']:
                  '0xe7474D07fD2FA286e7e0aa23cd107F8379085037',
              },
            });
            const erc20 = await resolution.multiChainAddr(
              CryptoDomainWithUsdtMultiChainRecords,
              'usdt',
              'erc20',
            );
            expect(erc20).toBe('0xe7474D07fD2FA286e7e0aa23cd107F8379085037');
            expect(erc20Spy).toBeCalled();
          });

          it('should work with usdt tron chain', async () => {
            const tronSpy = mockAsyncMethod(uns, 'get', {
              resolver: '0xb66DcE2DA6afAAa98F2013446dBCB0f4B0ab2842',
              owner: '0xe7474D07fD2FA286e7e0aa23cd107F8379085037',
              records: {
                ['crypto.USDT.version.TRON.address']:
                  'TNemhXhpX7MwzZJa3oXvfCjo5pEeXrfN2h',
              },
            });
            const tron = await resolution.multiChainAddr(
              CryptoDomainWithUsdtMultiChainRecords,
              'usdt',
              'tron',
            );
            expect(tron).toBe('TNemhXhpX7MwzZJa3oXvfCjo5pEeXrfN2h');
            expect(tronSpy).toBeCalled();
          });

          it('should work with usdt omni chain', async () => {
            const omniSpy = mockAsyncMethod(uns, 'get', {
              resolver: '0xb66DcE2DA6afAAa98F2013446dBCB0f4B0ab2842',
              owner: '0xe7474D07fD2FA286e7e0aa23cd107F8379085037',
              records: {
                ['crypto.USDT.version.OMNI.address']:
                  '19o6LvAdCPkjLi83VsjrCsmvQZUirT4KXJ',
              },
            });
            const omni = await resolution.multiChainAddr(
              CryptoDomainWithUsdtMultiChainRecords,
              'usdt',
              'omni',
            );
            expect(omni).toBe('19o6LvAdCPkjLi83VsjrCsmvQZUirT4KXJ');
            expect(omniSpy).toBeCalled();
          });

          it('should work with usdt eos chain', async () => {
            const eosSpy = mockAsyncMethod(uns, 'get', {
              resolver: '0xb66DcE2DA6afAAa98F2013446dBCB0f4B0ab2842',
              owner: '0xe7474D07fD2FA286e7e0aa23cd107F8379085037',
              records: {
                ['crypto.USDT.version.EOS.address']: 'letsminesome',
              },
            });
            const eos = await resolution.multiChainAddr(
              CryptoDomainWithUsdtMultiChainRecords,
              'usdt',
              'eos',
            );
            expect(eosSpy).toBeCalled();
            expect(eos).toBe('letsminesome');
          });
        });
      });

      describe('.Providers', () => {
        it('should work with web3HttpProvider', async () => {
          // web3-providers-http has problems with type definitions
          // We still prefer everything to be statically typed on our end for better mocking
          const provider = new (Web3HttpProvider as any)(
            protocolLink(),
          ) as Web3HttpProvider.HttpProvider;
          // mock the send function with different implementations (each should call callback right away with different answers)
          const eye = mockAsyncMethod(
            provider,
            'send',
            (payload: JsonRpcPayload, callback) => {
              const result = caseMock(
                payload.params?.[0],
                RpcProviderTestCases,
              );
              callback &&
                callback(null, {
                  jsonrpc: '2.0',
                  id: 1,
                  result,
                });
            },
          );
          const resolution = Resolution.fromWeb3Version1Provider(provider, {
            uns: {network: 'mainnet'},
          });
          const ethAddress = await resolution.addr('brad.crypto', 'ETH');

          // expect each mock to be called at least once.
          expectSpyToBeCalled([eye]);
          expect(ethAddress).toBe('0x8aaD44321A86b170879d7A244c1e8d360c99DdA8');
        });

        it('should work with webSocketProvider', async () => {
          // web3-providers-ws has problems with type definitions
          // We still prefer everything to be statically typed on our end for better mocking
          const provider = new (Web3WsProvider as any)(
            protocolLink(ProviderProtocol.wss),
          ) as Web3WsProvider.WebsocketProvider;
          const eye = mockAsyncMethod(provider, 'send', (payload, callback) => {
            const result = caseMock(payload.params?.[0], RpcProviderTestCases);
            callback(null, {
              jsonrpc: '2.0',
              id: 1,
              result,
            });
          });

          const resolution = Resolution.fromWeb3Version1Provider(provider, {
            uns: {network: 'mainnet'},
          });
          const ethAddress = await resolution.addr('brad.crypto', 'ETH');
          provider.disconnect(1000, 'end of test');
          expectSpyToBeCalled([eye]);
          expect(ethAddress).toBe('0x8aaD44321A86b170879d7A244c1e8d360c99DdA8');
        });

        it('should work for ethers jsonrpc provider', async () => {
          const provider = new JsonRpcProvider(
            protocolLink(ProviderProtocol.http),
            'mainnet',
          );
          const resolution = Resolution.fromEthersProvider(provider, {
            uns: {network: 'mainnet'},
          });
          const eye = mockAsyncMethod(provider, 'call', (params) =>
            Promise.resolve(caseMock(params, RpcProviderTestCases)),
          );
          const ethAddress = await resolution.addr('brad.crypto', 'ETH');
          expectSpyToBeCalled([eye]);
          expect(ethAddress).toBe('0x8aaD44321A86b170879d7A244c1e8d360c99DdA8');
        });

        it('should work with ethers default provider', async () => {
          const provider = new InfuraProvider(
            'mainnet',
            '213fff28936343858ca9c5115eff1419',
          );

          const eye = mockAsyncMethod(provider, 'call', (params) =>
            Promise.resolve(caseMock(params, RpcProviderTestCases)),
          );
          const resolution = Resolution.fromEthersProvider(provider, {
            uns: {network: 'mainnet'},
          });
          const ethAddress = await resolution.addr('brad.crypto', 'eth');
          expectSpyToBeCalled([eye]);
          expect(ethAddress).toBe('0x8aaD44321A86b170879d7A244c1e8d360c99DdA8');
        });

        it('should work with web3@0.20.7 provider', async () => {
          const provider = new Web3V027Provider(
            protocolLink(ProviderProtocol.http),
            5000,
            null,
            null,
            null,
          );
          const eye = mockAsyncMethod(
            provider,
            'sendAsync',
            (payload: JsonRpcPayload, callback: any) => {
              const result = caseMock(
                payload.params?.[0],
                RpcProviderTestCases,
              );
              callback(undefined, {
                jsonrpc: '2.0',
                id: 1,
                result,
              });
            },
          );
          const resolution = Resolution.fromWeb3Version0Provider(provider, {
            uns: {network: 'mainnet'},
          });
          const ethAddress = await resolution.addr('brad.crypto', 'eth');
          expectSpyToBeCalled([eye]);
          expect(ethAddress).toBe('0x8aaD44321A86b170879d7A244c1e8d360c99DdA8');
        });

        describe('.All-get', () => {
          it('should be able to get logs with ethers default provider', async () => {
            const provider = new InfuraProvider(
              'mainnet',
              '213fff28936343858ca9c5115eff1419',
            );

            const eye = mockAsyncMethod(provider, 'call', (params) =>
              Promise.resolve(caseMock(params, RpcProviderTestCases)),
            );
            const eye2 = mockAsyncMethod(provider, 'getLogs', (params) =>
              Promise.resolve(caseMock(params, RpcProviderTestCases)),
            );

            const resolution = Resolution.fromEthersProvider(provider, {
              uns: {network: 'mainnet'},
            });
            const resp = await resolution.allRecords('brad.crypto');
            expectSpyToBeCalled([eye], 2);
            expectSpyToBeCalled([eye2], 2);
            expect(resp).toMatchObject({
              'gundb.username.value':
                '0x8912623832e174f2eb1f59cc3b587444d619376ad5bf10070e937e0dc22b9ffb2e3ae059e6ebf729f87746b2f71e5d88ec99c1fb3c7c49b8617e2520d474c48e1c',
              'ipfs.html.value':
                'QmdyBw5oTgCtTLQ18PbDvPL8iaLoEPhSyzD91q9XmgmAjb',
              'ipfs.redirect_domain.value':
                'https://abbfe6z95qov3d40hf6j30g7auo7afhp.mypinata.cloud/ipfs/Qme54oEzRkgooJbCDr78vzKAWcv6DDEZqRhhDyDtzgrZP6',
              'crypto.ETH.address':
                '0x8aaD44321A86b170879d7A244c1e8d360c99DdA8',
              'gundb.public_key.value':
                'pqeBHabDQdCHhbdivgNEc74QO-x8CPGXq4PKWgfIzhY.7WJR5cZFuSyh1bFwx0GWzjmrim0T5Y6Bp0SSK0im3nI',
              'crypto.BTC.address':
                'bc1q359khn0phg58xgezyqsuuaha28zkwx047c0c3y',
            });
          });

          it('should be able to get logs with jsonProvider', async () => {
            const provider = new JsonRpcProvider(
              protocolLink(ProviderProtocol.http),
              'mainnet',
            );
            const resolution = Resolution.fromEthersProvider(provider, {
              uns: {network: 'mainnet'},
            });
            const eye = mockAsyncMethod(provider, 'call', (params) =>
              Promise.resolve(caseMock(params, RpcProviderTestCases)),
            );
            const eye2 = mockAsyncMethod(provider, 'getLogs', (params) => {
              // console.log({params, response: caseMock(params, RpcProviderTestCases)});
              return Promise.resolve(caseMock(params, RpcProviderTestCases));
            });

            const resp = await resolution.allRecords('brad.crypto');
            expectSpyToBeCalled([eye], 2);
            expectSpyToBeCalled([eye2], 2);
            expect(resp).toMatchObject({
              'gundb.username.value':
                '0x8912623832e174f2eb1f59cc3b587444d619376ad5bf10070e937e0dc22b9ffb2e3ae059e6ebf729f87746b2f71e5d88ec99c1fb3c7c49b8617e2520d474c48e1c',
              'ipfs.html.value':
                'QmdyBw5oTgCtTLQ18PbDvPL8iaLoEPhSyzD91q9XmgmAjb',
              'ipfs.redirect_domain.value':
                'https://abbfe6z95qov3d40hf6j30g7auo7afhp.mypinata.cloud/ipfs/Qme54oEzRkgooJbCDr78vzKAWcv6DDEZqRhhDyDtzgrZP6',
              'crypto.ETH.address':
                '0x8aaD44321A86b170879d7A244c1e8d360c99DdA8',
              'gundb.public_key.value':
                'pqeBHabDQdCHhbdivgNEc74QO-x8CPGXq4PKWgfIzhY.7WJR5cZFuSyh1bFwx0GWzjmrim0T5Y6Bp0SSK0im3nI',
              'crypto.BTC.address':
                'bc1q359khn0phg58xgezyqsuuaha28zkwx047c0c3y',
            });
          });

          it('should get standard keys from legacy resolver', async () => {
            const provider = new InfuraProvider(
              'mainnet',
              '213fff28936343858ca9c5115eff1419',
            );
            const eye = mockAsyncMethod(provider, 'call', (params) =>
              Promise.resolve(caseMock(params, RpcProviderTestCases)),
            );

            const resolution = Resolution.fromEthersProvider(provider, {
              uns: {network: 'mainnet'},
            });
            const resp = await resolution.allRecords('monmouthcounty.crypto');

            expectSpyToBeCalled([eye], 2);
            expect(resp).toMatchObject({
              'crypto.BTC.address': '3NwuV8nVT2VKbtCs8evChdiW6kHTHcVpdn',
              'crypto.ETH.address':
                '0x1C42088b82f6Fa5fB883A14240C4E066dDFf1517',
              'crypto.LTC.address': 'MTnTNwKikiMi97Teq8XQRabL9SZ4HjnKNB',
              'crypto.ADA.address':
                'DdzFFzCqrhsfc3MQvjsLr9BHkaFYeE7BotyTATdETRoSPj6QPiotK4xpcFZk66KVmtr87tvUFTcbTHZRkcdbMR5Ss6jCfzCVtFRMB7WE',
              'ipfs.html.value':
                'QmYqX8D8SkaF5YcpaWMyi5xM43UEteFiSNKYsjLcdvCWud',
              'ipfs.redirect_domain.value':
                'https://abbfe6z95qov3d40hf6j30g7auo7afhp.mypinata.cloud/ipfs/QmYqX8D8SkaF5YcpaWMyi5xM43UEteFiSNKYsjLcdvCWud',
            });
          });
        });
      });

      describe('.Dweb', () => {
        describe('.IPFS', () => {
          it('checks return of IPFS hash for brad.zil', async () => {
            const spies = mockAsyncMethods(zns, {
              allRecords: {
                'crypto.BCH.address':
                  'qrq4sk49ayvepqz7j7ep8x4km2qp8lauvcnzhveyu6',
                'crypto.BTC.address': '1EVt92qQnaLDcmVFtHivRJaunG2mf2C3mB',
                'crypto.DASH.address': 'XnixreEBqFuSLnDSLNbfqMH1GsZk7cgW4j',
                'crypto.ETH.address':
                  '0x45b31e01AA6f42F0549aD482BE81635ED3149abb',
                'crypto.LTC.address': 'LetmswTW3b7dgJ46mXuiXMUY17XbK29UmL',
                'crypto.XMR.address':
                  '447d7TVFkoQ57k3jm3wGKoEAkfEym59mK96Xw5yWamDNFGaLKW5wL2qK5RMTDKGSvYfQYVN7dLSrLdkwtKH3hwbSCQCu26d',
                'crypto.ZEC.address': 't1h7ttmQvWCSH1wfrcmvT4mZJfGw2DgCSqV',
                'crypto.ZIL.address':
                  'zil1yu5u4hegy9v3xgluweg4en54zm8f8auwxu0xxj',
                'ipfs.html.value':
                  'QmVaAtQbi3EtsfpKoLzALm6vXphdi2KjMgxEDKeGg6wHuK',
                'ipfs.redirect_domain.value': 'www.unstoppabledomains.com',
              },
            });
            const hash = await resolution.ipfsHash('brad.zil');
            expectSpyToBeCalled(spies);
            expect(hash).toBe('QmVaAtQbi3EtsfpKoLzALm6vXphdi2KjMgxEDKeGg6wHuK');
          });
        });

        describe('.Gundb', () => {
          it('should resolve gundb chat id', async () => {
            const eyes = mockAsyncMethods(uns, {
              get: {
                resolver: '0x878bC2f3f717766ab69C0A5f9A6144931E61AEd3',
                records: {
                  ['gundb.username.value']:
                    '0x47992daf742acc24082842752fdc9c875c87c56864fee59d8b779a91933b159e48961566eec6bd6ce3ea2441c6cb4f112d0eb8e8855cc9cf7647f0d9c82f00831c',
                },
              },
            });
            const gundb = await resolution.chatId('homecakes.crypto');
            expectSpyToBeCalled(eyes);
            expect(gundb).toBe(
              '0x47992daf742acc24082842752fdc9c875c87c56864fee59d8b779a91933b159e48961566eec6bd6ce3ea2441c6cb4f112d0eb8e8855cc9cf7647f0d9c82f00831c',
            );
          });
        });
      });

      describe('.Verifications', () => {
        describe('.Twitter', () => {
          it('should return verified twitter handle', async () => {
            const readerSpies = mockAsyncMethods(uns, {
              get: {
                resolver: '0xb66DcE2DA6afAAa98F2013446dBCB0f4B0ab2842',
                owner: '0x6EC0DEeD30605Bcd19342f3c30201DB263291589',
                records: {
                  ['validation.social.twitter.username']:
                    '0xcd2655d9557e5535313b47107fa8f943eb1fec4da6f348668062e66233dde21b413784c4060340f48da364311c6e2549416a6a23dc6fbb48885382802826b8111b',
                  ['social.twitter.username']: 'derainberk',
                },
              },
            });
            const twitterHandle = await resolution.twitter(
              CryptoDomainWithTwitterVerification,
            );
            expectSpyToBeCalled(readerSpies);
            expect(twitterHandle).toBe('derainberk');
          });

          it('should throw unsupported method', async () => {
            const resolution = new Resolution();
            expectResolutionErrorCode(
              resolution.twitter('ryan.eth'),
              ResolutionErrorCode.UnsupportedMethod,
            );
          });
        });
      });
    });
  });

  describe('.registryAddress', () => {
    it('should return zns mainnet registry address', async () => {
      const registryAddress = await resolution.registryAddress('testi.zil');
      expect(registryAddress).toBe(
        'zil1jcgu2wlx6xejqk9jw3aaankw6lsjzeunx2j0jz',
      );
    });

    it('should return cns mainnet registry address #1', async () => {
      const spies = mockAsyncMethods(uns, {
        registryAddress: UnsConfig.networks[1].contracts.CNSRegistry.address,
      });
      const registryAddress = await resolution.registryAddress('testi.crypto');
      expectSpyToBeCalled(spies);
      expect(registryAddress).toBe(
        UnsConfig.networks[1].contracts.CNSRegistry.address,
      );
    });

    it('should return uns mainnet registry address', async () => {
      const spies = mockAsyncMethods(uns, {
        registryAddress: UnsConfig.networks[1].contracts.UNSRegistry.address,
      });
      const registryAddress = await resolution.registryAddress('testi.888');
      expectSpyToBeCalled(spies);
      expect(registryAddress).toBe(
        UnsConfig.networks[1].contracts.UNSRegistry.address,
      );
    });
  });

  describe('.records', () => {
    it('works', async () => {
      const eyes = mockAsyncMethods(uns, {
        get: {
          owner: '0x6EC0DEeD30605Bcd19342f3c30201DB263291589',
          resolver: '0x878bC2f3f717766ab69C0A5f9A6144931E61AEd3',
          records: {
            'crypto.ADA.address':
              'DdzFFzCqrhssjmxkChyAHE9MdHJkEc4zsZe7jgum6RtGzKLkUanN1kPZ1ipVPBLwVq2TWrhmPsAvArcr47Pp1VNKmZTh6jv8ctAFVCkj',
            'crypto.ETH.address': '0xe7474D07fD2FA286e7e0aa23cd107F8379085037',
          },
        },
      });
      expect(
        await resolution.records(CryptoDomainWithAllRecords, [
          'crypto.ADA.address',
          'crypto.ETH.address',
        ]),
      ).toEqual({
        'crypto.ADA.address':
          'DdzFFzCqrhssjmxkChyAHE9MdHJkEc4zsZe7jgum6RtGzKLkUanN1kPZ1ipVPBLwVq2TWrhmPsAvArcr47Pp1VNKmZTh6jv8ctAFVCkj',
        'crypto.ETH.address': '0xe7474D07fD2FA286e7e0aa23cd107F8379085037',
      });
      expectSpyToBeCalled([...eyes]);
    });
  });

  describe('.isRegistered', () => {
    it('should return true', async () => {
      const spies = mockAsyncMethods(uns, {
        get: {
          owner: '0x58cA45E932a88b2E7D0130712B3AA9fB7c5781e2',
          resolver: '0xb66DcE2DA6afAAa98F2013446dBCB0f4B0ab2842',
          records: {
            ['ipfs.html.value']:
              'QmQ38zzQHVfqMoLWq2VeiMLHHYki9XktzXxLYTWXt8cydu',
          },
        },
      });
      const isRegistered = await resolution.isRegistered('brad.crypto');
      expectSpyToBeCalled(spies);
      expect(isRegistered).toBe(true);
    });

    it('should return false', async () => {
      const spies = mockAsyncMethods(uns, {
        get: {
          owner: '',
          resolver: '',
          records: {},
        },
      });
      const isRegistered = await resolution.isRegistered(
        'thisdomainisdefinitelynotregistered123.crypto',
      );
      expectSpyToBeCalled(spies);
      expect(isRegistered).toBe(false);
    });
    it('should return true', async () => {
      const spies = mockAsyncMethods(zns, {
        getRecordsAddresses: ['zil1jcgu2wlx6xejqk9jw3aaankw6lsjzeunx2j0jz'],
      });
      const isRegistered = await resolution.isRegistered('brad.zil');
      expectSpyToBeCalled(spies);
      expect(isRegistered).toBe(true);
    });
    it('should return false', async () => {
      const spies = mockAsyncMethods(zns, {
        getRecordsAddresses: [''],
      });
      const isRegistered = await resolution.isRegistered(
        'thisdomainisdefinitelynotregistered123.zil',
      );
      expectSpyToBeCalled(spies);
      expect(isRegistered).toBe(false);
    });
  });

  describe('.isAvailable', () => {
    it('should return false', async () => {
      const spies = mockAsyncMethods(uns, {
        get: {
          owner: '0x58cA45E932a88b2E7D0130712B3AA9fB7c5781e2',
          resolver: '0xb66DcE2DA6afAAa98F2013446dBCB0f4B0ab2842',
          records: {
            ['ipfs.html.value']:
              'QmQ38zzQHVfqMoLWq2VeiMLHHYki9XktzXxLYTWXt8cydu',
          },
        },
      });
      const isAvailable = await resolution.isAvailable('ryan.crypto');
      expectSpyToBeCalled(spies);
      expect(isAvailable).toBe(false);
    });

    it('should return true', async () => {
      const spies = mockAsyncMethods(uns, {
        get: {
          owner: '',
          resolver: '',
          records: {},
        },
      });
      const isAvailable = await resolution.isAvailable('ryan.crypto');
      expectSpyToBeCalled(spies);
      expect(isAvailable).toBe(true);
    });
    it('should return false', async () => {
      const spies = mockAsyncMethods(zns, {
        getRecordsAddresses: ['zil1jcgu2wlx6xejqk9jw3aaankw6lsjzeunx2j0jz'],
      });
      const isAvailable = await resolution.isAvailable('ryan.zil');
      expectSpyToBeCalled(spies);
      expect(isAvailable).toBe(false);
    });
    it('should return true', async () => {
      const spies = mockAsyncMethods(zns, {
        getRecordsAddresses: [''],
      });
      const isAvailable = await resolution.isAvailable('ryan.zil');
      expectSpyToBeCalled(spies);
      expect(isAvailable).toBe(true);
    });
  });

  describe('.namehash', () => {
    it('brad.crypto', () => {
      const expectedNamehash =
        '0x756e4e998dbffd803c21d23b06cd855cdc7a4b57706c95964a37e24b47c10fc9';
      const namehash = resolution.namehash('brad.crypto');
      expect(namehash).toEqual(expectedNamehash);
    });

    it('brad.zil', () => {
      const expectedNamehash =
        '0x5fc604da00f502da70bfbc618088c0ce468ec9d18d05540935ae4118e8f50787';
      const namehash = resolution.namehash('brad.zil');
      expect(namehash).toEqual(expectedNamehash);
    });

    it('brad.eth', () => {
      const expectedNamehash =
        '0xe2cb672a04d6270338f15a428216ca714514dc01fdbdd76e97038a8d4080e01c';
      const namehash = resolution.namehash('brad.eth');
      expect(namehash).toEqual(expectedNamehash);
    });
  });

  describe('.childhash', () => {
    it('brad.crypto', () => {
      const expectedNamehash =
        '0x756e4e998dbffd803c21d23b06cd855cdc7a4b57706c95964a37e24b47c10fc9';
      const namehash = resolution.childhash(
        '0x0f4a10a4f46c288cea365fcf45cccf0e9d901b945b9829ccdb54c10dc3cb7a6f',
        'brad',
        NamingServiceName.UNS,
      );
      expect(namehash).toEqual(expectedNamehash);
    });

    it('brad.zil', () => {
      const expectedNamehash =
        '0x5fc604da00f502da70bfbc618088c0ce468ec9d18d05540935ae4118e8f50787';
      const namehash = resolution.childhash(
        '0x9915d0456b878862e822e2361da37232f626a2e47505c8795134a95d36138ed3',
        'brad',
        NamingServiceName.ZNS,
      );
      expect(namehash).toEqual(expectedNamehash);
    });

    it('brad.eth', () => {
      const expectedNamehash =
        '0x96a270260d2f9e37845776c17a47ae9b8b7e7e576b2365afd2e7f30f43e9bb49';
      const namehash = resolution.childhash(
        '0x93cdeb708b7545dc668eb9280176169d1c33cfd8ed6f04690a0bcc88a93fc4ae',
        'beresnev',
        NamingServiceName.ENS,
      );
      expect(namehash).toEqual(expectedNamehash);
    });

    it('should throw error if service is not supported', () => {
      expect(() =>
        resolution.childhash(
          '0x93cdeb708b7545dc668eb9280176169d1c33cfd8ed6f04690a0bcc88a93fc4ae',
          'beresnev',
          'COM' as NamingServiceName,
        ),
      ).toThrowError('Naming service COM is not supported');
    });
  });
});<|MERGE_RESOLUTION|>--- conflicted
+++ resolved
@@ -46,19 +46,12 @@
   jest.restoreAllMocks();
   resolution = new Resolution({
     sourceConfig: {
-<<<<<<< HEAD
-      cns: {url: protocolLink(), network: 'mainnet'},
+      uns: {url: protocolLink(), network: 'mainnet'},
       ens: {url: protocolLink(), network: 'mainnet'},
     },
   });
-  cns = resolution.serviceMap[NamingServiceName.CNS] as Cns;
+  uns = resolution.serviceMap[NamingServiceName.UNS] as Uns;
   ens = resolution.serviceMap[NamingServiceName.ENS] as Ens;
-=======
-      uns: {url: protocolLink(), network: 'mainnet'},
-    },
-  });
-  uns = resolution.serviceMap[NamingServiceName.UNS] as Uns;
->>>>>>> f52b4dbc
   zns = resolution.serviceMap[NamingServiceName.ZNS] as Zns;
 });
 
@@ -68,12 +61,8 @@
       const mainnetUrl = protocolLink();
       const goerliUrl = mainnetUrl.replace('mainnet', 'goerli');
       // mocking getNetworkConfigs because no access to inner provider.request
-<<<<<<< HEAD
-      const CnsGetNetworkOriginal = Cns.autoNetwork;
+      const UnsGetNetworkOriginal = Uns.autoNetwork;
       const EnsGetNetworkOriginal = Ens.autoNetwork;
-=======
-      const UnsGetNetworkOriginal = Uns.autoNetwork;
->>>>>>> f52b4dbc
       if (!isLive()) {
         Uns.autoNetwork = jest.fn().mockReturnValue(
           new Uns({
@@ -89,19 +78,12 @@
         );
       }
       const resolution = await Resolution.autoNetwork({
-<<<<<<< HEAD
-        cns: {url: mainnetUrl},
+        uns: {url: mainnetUrl},
         ens: {url: goerliUrl},
-      });
-      // We need to manually restore the function as jest.restoreAllMocks and simillar works only with spyOn
-      Cns.autoNetwork = CnsGetNetworkOriginal;
-      Ens.autoNetwork = EnsGetNetworkOriginal;
-=======
-        uns: {url: mainnetUrl},
       });
       // We need to manually restore the function as jest.restoreAllMocks and simillar works only with spyOn
       Uns.autoNetwork = UnsGetNetworkOriginal;
->>>>>>> f52b4dbc
+      Ens.autoNetwork = EnsGetNetworkOriginal;
       expect(
         (resolution.serviceMap[NamingServiceName.UNS] as Uns).network,
       ).toBe(1);
@@ -117,12 +99,8 @@
       );
       const spy = mockAsyncMethod(provider, 'request', '4');
       const resolution = await Resolution.autoNetwork({
-<<<<<<< HEAD
-        cns: {provider},
+        uns: {provider},
         ens: {provider},
-=======
-        uns: {provider},
->>>>>>> f52b4dbc
       });
       expect(spy).toBeCalledTimes(2);
       expect(
@@ -164,7 +142,6 @@
       expectSpyToBeCalled([factorySpy, providerSpy]);
     });
 
-<<<<<<< HEAD
     it('should fail because provided provider failed to make a net_version call', async () => {
       const mockedProvider = new FetchProvider(
         NamingServiceName.ENS,
@@ -191,10 +168,7 @@
       expect(providerSpy).toBeCalled();
     });
 
-    it('should fail because of unsupported test network for cns', async () => {
-=======
     it('should fail because of unsupported test network for uns', async () => {
->>>>>>> f52b4dbc
       const blockchainUrl = protocolLink().replace('mainnet', 'ropsten');
       const mockedProvider = new FetchProvider(
         NamingServiceName.UNS,
@@ -230,20 +204,13 @@
 
     it('should get a valid resolution instance', async () => {
       const resolution = Resolution.infura('api-key', {
-<<<<<<< HEAD
+        uns: {network: 'mainnet'},
         ens: {network: 'mainnet'},
-        cns: {network: 'mainnet'},
-      });
-      cns = resolution.serviceMap[NamingServiceName.CNS] as Cns;
+      });
+      uns = resolution.serviceMap[NamingServiceName.UNS] as Uns;
       ens = resolution.serviceMap[NamingServiceName.ENS] as Ens;
+      expect(uns.url).toBe(`https://mainnet.infura.io/v3/api-key`);
       expect(ens.url).toBe(`https://mainnet.infura.io/v3/api-key`);
-      expect(cns.url).toBe(`https://mainnet.infura.io/v3/api-key`);
-=======
-        uns: {network: 'mainnet'},
-      });
-      uns = resolution.serviceMap[NamingServiceName.UNS] as Uns;
-      expect(uns.url).toBe(`https://mainnet.infura.io/v3/api-key`);
->>>>>>> f52b4dbc
     });
 
     it('provides empty response constant', async () => {
@@ -372,12 +339,8 @@
 
       describe('.Namehash errors', () => {
         it('should be invalid domain', async () => {
-<<<<<<< HEAD
-          const cnsInvalidDomain = 'hello..crypto';
+          const unsInvalidDomain = 'hello..crypto';
           const ensInvalidDomain = 'hello..eth';
-=======
-          const unsInvalidDomain = 'hello..crypto';
->>>>>>> f52b4dbc
           const znsInvalidDomain = 'hello..zil';
           await expectResolutionErrorCode(
             () => resolution.namehash(unsInvalidDomain),
