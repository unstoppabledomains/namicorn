--- conflicted
+++ resolved
@@ -319,7 +319,6 @@
     });
   });
 
-<<<<<<< HEAD
   describe('.isRegistered', () => {
     it('should return true', async () => {
       const spies = mockAsyncMethods(zns, {
@@ -360,8 +359,6 @@
     });
   });
 
-=======
->>>>>>> 3f33b380
   describe('.Hashing', () => {
     describe('.Namehash', () => {
       it('supports standard domain', () => {
