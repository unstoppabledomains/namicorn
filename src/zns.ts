import { Zilliqa } from '@zilliqa-js/zilliqa';
import { Contract } from '@zilliqa-js/contract';
import { toChecksumAddress, toBech32Address } from '@zilliqa-js/crypto';
import namehash from './zns/namehash';
import _ from 'lodash';
import {ResolutionResult} from './types'

const DefaultSource = 'https://api.zilliqa.com/';
const registryAddress = 'zil1jcgu2wlx6xejqk9jw3aaankw6lsjzeunx2j0jz';
const NullAddress = '0x0000000000000000000000000000000000000000';

export default class {
  registry: Contract;
  zilliqa: Zilliqa;

  constructor(source: string | boolean = DefaultSource) {
    if (source == true) {
      source = DefaultSource;
    }
    source = source.toString();
    this.zilliqa = new Zilliqa(source);
    this.registry = this.zilliqa.contracts.at(registryAddress);
  }

  async getContractField(
    contract: Contract,
    field: string,
    keys: string[] = [],
  ): Promise<any> {
    let response = await this.zilliqa.provider.send(
      'GetSmartContractSubState',
      contract.address.replace('0x', '').toLowerCase(),
      field,
      keys.map(k => JSON.stringify(k)),
    );
    return (response.result || {})[field];
  }

<<<<<<< HEAD
  async getContractMapValue(contract: Contract, field: string, key: string): Promise<any> {
    return (await this.getContractField(contract, field, [key]))[key];
=======
  async getContractMapValue(
    contract: Contract,
    field: string,
    key: string,
  ): Promise<any> {
    const record = await this.getContractField(contract, field, [key]);
    return (record && record[key]) || null;
>>>>>>> 5f79a88d
  }

  async getResolverRecordsStructure(
    resolverAddress: string,
  ): Promise<ResolutionResult> {
    if (resolverAddress == NullAddress) {
      return {};
    }
    const resolver = this.zilliqa.contracts.at(
      toChecksumAddress(resolverAddress),
    );
    const resolverRecords = (await this.getContractField(
      resolver,
      'records',
    )) as { [key: string]: string };
    return _.transform(
      resolverRecords,
      (result, value, key) => _.set(result, key, value),
      {},
    );
  }

  async resolve(domain: string): Promise<ResolutionResult | null> {
    const registryRecord = await this.getContractMapValue(
      this.registry,
      'records',
      namehash(domain),
    );

    if (!registryRecord) return null;
    let [ownerAddress, resolverAddress] = registryRecord.arguments as [
      string,
      string
    ];
    const resolution = await this.getResolverRecordsStructure(resolverAddress);
    const addresses = _.mapValues(resolution.crypto, 'address');
    // at the moment ownerAddress is publicKey which starts with 0x 
    if (ownerAddress.startsWith('0x')) {

      // If it is uncompressed i have to compress it 
      if (/^(0x)?(04)?[a-f0-9]{128}$/i.test(ownerAddress)) {
        // How can i compress it? 
      }
      // at this point I should have compressed public key
      // if it is compressed i should transform it into zil format
      ownerAddress = `${toBech32Address(ownerAddress)}`;
    }
    return {
      addresses,
      meta: {
        owner: ownerAddress || null,
        type: 'zns',
        ttl: parseInt(resolution.ttl as string) || 0,
      },
    };
  }

  isSupportedDomain(domain: string): boolean {
    return domain.indexOf('.') > 0 && /^.{1,}\.(zil)$/.test(domain);
  }

  isSupportedNetwork(): boolean { return true }
}<|MERGE_RESOLUTION|>--- conflicted
+++ resolved
@@ -36,10 +36,6 @@
     return (response.result || {})[field];
   }
 
-<<<<<<< HEAD
-  async getContractMapValue(contract: Contract, field: string, key: string): Promise<any> {
-    return (await this.getContractField(contract, field, [key]))[key];
-=======
   async getContractMapValue(
     contract: Contract,
     field: string,
@@ -47,7 +43,6 @@
   ): Promise<any> {
     const record = await this.getContractField(contract, field, [key]);
     return (record && record[key]) || null;
->>>>>>> 5f79a88d
   }
 
   async getResolverRecordsStructure(
