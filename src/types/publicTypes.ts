import {
<<<<<<< HEAD
  CnsSupportedNetwork,
  EnsSupportedNetwork,
=======
  UnsSupportedNetwork,
>>>>>>> f52b4dbc
  EventFilter,
  RequestArguments,
  RpcProviderLogEntry,
  TransactionRequest,
  ZnsSupportedNetwork,
} from '.';

<<<<<<< HEAD
export type CnsSupportedNetworks = typeof CnsSupportedNetwork.type;
export type EnsSupportedNetworks = typeof EnsSupportedNetwork.type;
=======
export type UnsSupportedNetworks = typeof UnsSupportedNetwork.type;
>>>>>>> f52b4dbc
export type ZnsSupportedNetworks = typeof ZnsSupportedNetwork.type;

export type Api = {api: true; url?: string; network?: number};

type NamingServiceSource = {url?: string} | {provider?: Provider};

export type UnsSource = NamingServiceSource & {
  network: UnsSupportedNetworks;
  proxyReaderAddress?: string;
};

export type EnsSource = NamingServiceSource & {
  network: EnsSupportedNetworks;
  registryAddress?: string;
};

export type ZnsSource = NamingServiceSource & {
  network: ZnsSupportedNetworks;
  registryAddress?: string;
};

export type SourceConfig = {
  uns?: UnsSource | Api;
  zns?: ZnsSource | Api;
  ens?: EnsSource | Api;
};

export enum NamingServiceName {
<<<<<<< HEAD
  ENS = 'ENS',
  CNS = 'CNS',
=======
  UNS = 'UNS',
>>>>>>> f52b4dbc
  ZNS = 'ZNS',
}

export type ResolutionMethod = NamingServiceName | 'UDAPI';

export type AutoNetworkConfigs = {
<<<<<<< HEAD
  ens?: {url: string} | {provider: Provider};
  cns?: {url: string} | {provider: Provider};
=======
  uns?: {url: string} | {provider: Provider};
>>>>>>> f52b4dbc
};

/**
 * ResolutionResulution
 * @typedef ResolutionResponse
 * @property {Object} addresses - Resolution addresses for various currency addresses attached to the domain
 * @property {Object} meta - meta information about the owner of the domain
 */
export type ResolutionResponse = {
  addresses: {
    [key: string]: string;
  };
  meta: {
    owner: string | null;
    type: string; // available domain
    namehash: string;
    resolver: string;
    ttl: number;
  };
  records: {
    [key: string]: string;
  };
};
export interface Web3Version0Provider {
  sendAsync: ProviderMethod;
}
export interface Web3Version1Provider {
  send: ProviderMethod;
}

/**
 * @see https://eips.ethereum.org/EIPS/eip-1193
 */
export interface Provider {
  request: (request: RequestArguments) => Promise<unknown>;
}
type ProviderMethod = (
  payload: JsonRpcPayload,
  callback: (error: Error | null, result?: JsonRpcResponse) => void,
) => void;
export const UnclaimedDomainResponse: ResolutionResponse = {
  addresses: {},
  meta: {
    namehash: '',
    resolver: '',
    owner: null, // available domain
    type: '',
    ttl: 0,
  },
  records: {},
};

/**
 * @see https://github.com/ethereum/web3.js/blob/1.x/packages/web3-core-helpers/types/index.d.ts#L216
 */
export interface JsonRpcPayload {
  jsonrpc: string;
  method: string;
  params: any[];
  id?: string | number;
}
export interface JsonRpcResponse {
  jsonrpc: string;
  id: number;
  result?: any;
  error?: string;
}

/**
 * @see https://github.com/ethers-io/ethers.js/blob/v5.0.4/packages/abstract-provider/src.ts/index.ts#L224
 */
export interface EthersProvider {
  call(transaction: TransactionRequest, blockTag?: never): Promise<string>;
  getLogs(filter: EventFilter): Promise<RpcProviderLogEntry[]>;
}

export const UDApiDefaultUrl = 'https://unstoppabledomains.com/api/v1';
export type NamehashOptions = {
  readonly format?: 'dec' | 'hex';
  readonly prefix?: boolean;
};

export const NamehashOptionsDefault = {format: 'hex', prefix: true} as const;

export enum DnsRecordType {
  A = 'A',
  AAAA = 'AAAA',
  AFSDB = 'AFSDB',
  APL = 'APL',
  CAA = 'CAA',
  CDNSKEY = 'CDNSKEY',
  CDS = 'CDS',
  CERT = 'CERT',
  CNAME = 'CNAME',
  CSYNC = 'CSYNC',
  DHCID = 'DHCID',
  DLV = 'DLV',
  DNAME = 'DNAME',
  DNSKEY = 'DNSKEY',
  DS = 'DS',
  EUI48 = 'EUI48',
  EUI64 = 'EUI64',
  HINFO = 'HINFO',
  HIP = 'HIP',
  HTTPS = 'HTTPS',
  IPSECKEY = 'IPSECKEY',
  KEY = 'KEY',
  KX = 'KX',
  LOC = 'LOC',
  MX = 'MX',
  NAPTR = 'NAPTR',
  NS = 'NS',
  NSEC = 'NSEC',
  NSEC3 = 'NSEC3',
  NSEC3PARAM = 'NSEC3PARAM',
  OPENPGPKEY = 'OPENPGPKEY',
  PTR = 'PTR',
  RP = 'RP',
  RRSIG = 'RRSIG',
  SIG = 'SIG',
  SMIMEA = 'SMIMEA',
  SOA = 'SOA',
  SRV = 'SRV',
  SSHFP = 'SSHFP',
  SVCB = 'SVCB',
  TA = 'TA',
  TKEY = 'TKEY',
  TLSA = 'TLSA',
  TSIG = 'TSIG',
  TXT = 'TXT',
  URI = 'URI',
  ZONEMD = 'ZONEMD',
}

export interface DnsRecord {
  type: DnsRecordType;
  TTL: number;
  data: string;
}
export type CryptoRecords = Record<string, string>;
export type DomainData = {
  owner: string;
  resolver: string;
  records: CryptoRecords;
};

export interface Erc721Metadata {
  name: string;
  description: string;
  image: string;
  external_url: string;
}

export type TokenUriMetadataAttribute =
  | {
      value: string | number;
    }
  | {
      trait_type: string;
      value: string | number;
    }
  | {
      display_type:
        | 'number'
        | 'date'
        | 'boost_number'
        | 'boost_percentage'
        | 'ranking';
      trait_type: string;
      value: number;
    };

export interface TokenUriMetadata extends Erc721Metadata {
  external_link?: string;
  image_data?: string;
  attributes?: Array<TokenUriMetadataAttribute>;
  background_color?: string;
  animation_url?: string;
  youtube_url?: string;
}<|MERGE_RESOLUTION|>--- conflicted
+++ resolved
@@ -1,10 +1,6 @@
 import {
-<<<<<<< HEAD
-  CnsSupportedNetwork,
+  UnsSupportedNetwork,
   EnsSupportedNetwork,
-=======
-  UnsSupportedNetwork,
->>>>>>> f52b4dbc
   EventFilter,
   RequestArguments,
   RpcProviderLogEntry,
@@ -12,12 +8,8 @@
   ZnsSupportedNetwork,
 } from '.';
 
-<<<<<<< HEAD
-export type CnsSupportedNetworks = typeof CnsSupportedNetwork.type;
+export type UnsSupportedNetworks = typeof UnsSupportedNetwork.type;
 export type EnsSupportedNetworks = typeof EnsSupportedNetwork.type;
-=======
-export type UnsSupportedNetworks = typeof UnsSupportedNetwork.type;
->>>>>>> f52b4dbc
 export type ZnsSupportedNetworks = typeof ZnsSupportedNetwork.type;
 
 export type Api = {api: true; url?: string; network?: number};
@@ -46,24 +38,16 @@
 };
 
 export enum NamingServiceName {
-<<<<<<< HEAD
+  UNS = 'UNS',
   ENS = 'ENS',
-  CNS = 'CNS',
-=======
-  UNS = 'UNS',
->>>>>>> f52b4dbc
   ZNS = 'ZNS',
 }
 
 export type ResolutionMethod = NamingServiceName | 'UDAPI';
 
 export type AutoNetworkConfigs = {
-<<<<<<< HEAD
+  uns?: {url: string} | {provider: Provider};
   ens?: {url: string} | {provider: Provider};
-  cns?: {url: string} | {provider: Provider};
-=======
-  uns?: {url: string} | {provider: Provider};
->>>>>>> f52b4dbc
 };
 
 /**
