import {
<<<<<<< HEAD
  UnsSupportedNetwork,
  EnsSupportedNetwork,
=======
>>>>>>> 3f33b380
  EventFilter,
  RequestArguments,
  RpcProviderLogEntry,
  TransactionRequest,
} from '.';

<<<<<<< HEAD
export type UnsSupportedNetworks = typeof UnsSupportedNetwork.type;
export type EnsSupportedNetworks = typeof EnsSupportedNetwork.type;
export type ZnsSupportedNetworks = typeof ZnsSupportedNetwork.type;

export type Api = {api: true; url?: string; network?: number};

type NamingServiceSource = {url?: string} | {provider?: Provider};

export type UnsSource = NamingServiceSource & {
  network: UnsSupportedNetworks;
=======
export type Api = {api: true; url?: string};

type NamingServiceSource = {url?: string} | {provider?: Provider};

export type CnsSource = NamingServiceSource & {
  network: string;
>>>>>>> 3f33b380
  proxyReaderAddress?: string;
};

export type EnsSource = NamingServiceSource & {
  network: EnsSupportedNetworks;
  registryAddress?: string;
};

export type ZnsSource = NamingServiceSource & {
  network: string;
  registryAddress?: string;
};

export type SourceConfig = {
  uns?: UnsSource | Api;
  zns?: ZnsSource | Api;
  ens?: EnsSource | Api;
};

export enum NamingServiceName {
  UNS = 'UNS',
  ENS = 'ENS',
  ZNS = 'ZNS',
}

export type ResolutionMethod = NamingServiceName | 'UDAPI';

export type AutoNetworkConfigs = {
  uns?: {url: string} | {provider: Provider};
  ens?: {url: string} | {provider: Provider};
};

/**
 * ResolutionResulution
 * @typedef ResolutionResponse
 * @property {Object} addresses - Resolution addresses for various currency addresses attached to the domain
 * @property {Object} meta - meta information about the owner of the domain
 */
export type ResolutionResponse = {
  addresses: {
    [key: string]: string;
  };
  meta: {
    owner: string | null;
    type: string; // available domain
    namehash: string;
    resolver: string;
    ttl: number;
  };
  records: {
    [key: string]: string;
  };
};
export interface Web3Version0Provider {
  sendAsync: ProviderMethod;
}
export interface Web3Version1Provider {
  send: ProviderMethod;
}

/**
 * @see https://eips.ethereum.org/EIPS/eip-1193
 */
export interface Provider {
  request: (request: RequestArguments) => Promise<unknown>;
}
type ProviderMethod = (
  payload: JsonRpcPayload,
  callback: (error: Error | null, result?: JsonRpcResponse) => void,
) => void;
export const UnclaimedDomainResponse: ResolutionResponse = {
  addresses: {},
  meta: {
    namehash: '',
    resolver: '',
    owner: null, // available domain
    type: '',
    ttl: 0,
  },
  records: {},
};

/**
 * @see https://github.com/ethereum/web3.js/blob/1.x/packages/web3-core-helpers/types/index.d.ts#L216
 */
export interface JsonRpcPayload {
  jsonrpc: string;
  method: string;
  params: any[];
  id?: string | number;
}
export interface JsonRpcResponse {
  jsonrpc: string;
  id: number;
  result?: any;
  error?: string;
}

/**
 * @see https://github.com/ethers-io/ethers.js/blob/v5.0.4/packages/abstract-provider/src.ts/index.ts#L224
 */
export interface EthersProvider {
  call(transaction: TransactionRequest, blockTag?: never): Promise<string>;
  getLogs(filter: EventFilter): Promise<RpcProviderLogEntry[]>;
}

export const UDApiDefaultUrl = 'https://unstoppabledomains.com/api/v1';
export type NamehashOptions = {
  readonly format?: 'dec' | 'hex';
  readonly prefix?: boolean;
};

export const NamehashOptionsDefault = {format: 'hex', prefix: true} as const;

export enum DnsRecordType {
  A = 'A',
  AAAA = 'AAAA',
  AFSDB = 'AFSDB',
  APL = 'APL',
  CAA = 'CAA',
  CDNSKEY = 'CDNSKEY',
  CDS = 'CDS',
  CERT = 'CERT',
  CNAME = 'CNAME',
  CSYNC = 'CSYNC',
  DHCID = 'DHCID',
  DLV = 'DLV',
  DNAME = 'DNAME',
  DNSKEY = 'DNSKEY',
  DS = 'DS',
  EUI48 = 'EUI48',
  EUI64 = 'EUI64',
  HINFO = 'HINFO',
  HIP = 'HIP',
  HTTPS = 'HTTPS',
  IPSECKEY = 'IPSECKEY',
  KEY = 'KEY',
  KX = 'KX',
  LOC = 'LOC',
  MX = 'MX',
  NAPTR = 'NAPTR',
  NS = 'NS',
  NSEC = 'NSEC',
  NSEC3 = 'NSEC3',
  NSEC3PARAM = 'NSEC3PARAM',
  OPENPGPKEY = 'OPENPGPKEY',
  PTR = 'PTR',
  RP = 'RP',
  RRSIG = 'RRSIG',
  SIG = 'SIG',
  SMIMEA = 'SMIMEA',
  SOA = 'SOA',
  SRV = 'SRV',
  SSHFP = 'SSHFP',
  SVCB = 'SVCB',
  TA = 'TA',
  TKEY = 'TKEY',
  TLSA = 'TLSA',
  TSIG = 'TSIG',
  TXT = 'TXT',
  URI = 'URI',
  ZONEMD = 'ZONEMD',
}

export interface DnsRecord {
  type: DnsRecordType;
  TTL: number;
  data: string;
}
export type CryptoRecords = Record<string, string>;
export type DomainData = {
  owner: string;
  resolver: string;
  records: CryptoRecords;
};

export interface Erc721Metadata {
  name: string;
  description: string;
  image: string;
  external_url: string;
}

export type TokenUriMetadataAttribute =
  | {
      value: string | number;
    }
  | {
      trait_type: string;
      value: string | number;
    }
  | {
      display_type:
        | 'number'
        | 'date'
        | 'boost_number'
        | 'boost_percentage'
        | 'ranking';
      trait_type: string;
      value: number;
    };

export interface TokenUriMetadata extends Erc721Metadata {
  external_link?: string;
  image_data?: string;
  attributes?: Array<TokenUriMetadataAttribute>;
  background_color?: string;
  animation_url?: string;
  youtube_url?: string;
}<|MERGE_RESOLUTION|>--- conflicted
+++ resolved
@@ -1,39 +1,21 @@
 import {
-<<<<<<< HEAD
-  UnsSupportedNetwork,
-  EnsSupportedNetwork,
-=======
->>>>>>> 3f33b380
   EventFilter,
   RequestArguments,
   RpcProviderLogEntry,
   TransactionRequest,
 } from '.';
 
-<<<<<<< HEAD
-export type UnsSupportedNetworks = typeof UnsSupportedNetwork.type;
-export type EnsSupportedNetworks = typeof EnsSupportedNetwork.type;
-export type ZnsSupportedNetworks = typeof ZnsSupportedNetwork.type;
-
-export type Api = {api: true; url?: string; network?: number};
+export type Api = {api: true; url?: string};
 
 type NamingServiceSource = {url?: string} | {provider?: Provider};
 
 export type UnsSource = NamingServiceSource & {
-  network: UnsSupportedNetworks;
-=======
-export type Api = {api: true; url?: string};
-
-type NamingServiceSource = {url?: string} | {provider?: Provider};
-
-export type CnsSource = NamingServiceSource & {
   network: string;
->>>>>>> 3f33b380
   proxyReaderAddress?: string;
 };
 
 export type EnsSource = NamingServiceSource & {
-  network: EnsSupportedNetworks;
+  network: string;
   registryAddress?: string;
 };
 
