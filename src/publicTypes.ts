--- conflicted
+++ resolved
@@ -136,7 +136,6 @@
 };
 
 export const NamehashOptionsDefault = {format: 'hex', prefix: true} as const;
-<<<<<<< HEAD
 
 export enum DnsRecordType {
 A,
@@ -189,6 +188,4 @@
 }
 
 export type DnsRecord = {type: DnsRecordType, ttl: number, value: string}
-=======
-export type CryptoRecords = Record<string, string | undefined>;
->>>>>>> d38c31fa
+export type CryptoRecords = Record<string, string | undefined>;