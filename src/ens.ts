import _ from 'lodash';
import { default as ensInterface } from './ens/contract/ens';
import { default as registrarInterface } from './ens/contract/registrar';
import { default as deedInterface } from './ens/contract/deed';
import { default as resolverInterface } from './ens/contract/resolver';
import { hash } from 'eth-ens-namehash';
import { SourceDefinition, ResolutionResult } from './types';
import NamingService from './namingService';
const Web3 = require('web3');

const NullAddress = '0x0000000000000000000000000000000000000000';
const DefaultUrl = 'https://mainnet.infura.io/';

const NetworkIdMap = {
  1: 'mainnet',
  3: 'ropsten',
  4: 'kovan',
  42: 'rinkeby',
  5: 'goerli',
};
const NetworkNameMap = _(NetworkIdMap)
  .invert()
  .mapValues((v, k) => parseInt(v))
  .value();

const RegistryMap = {
  mainnet: '0x314159265dd8dbb310642f98f50c066173c1259b',
  ropsten: '0x112234455c3a32fd11230c42e7bccd4a84e02010',
};

export default class Ens extends NamingService {
  readonly network: string;
  readonly url: string;
  private ensContract: any;
  private registrarContract: any;
  private web3: any;
  private registryAddress: string;

  // NamingService.normalizeSourceDefinition
  protected normalizeSourceDefinition(
    source: string | boolean | SourceDefinition,
  ): SourceDefinition {
    switch (typeof source) {
      case 'boolean': {
        return { url: DefaultUrl, network: this.networkFromUrl(DefaultUrl) };
      }
      case 'string': {
        return {
          url: source as string,
          network: this.networkFromUrl(source as string),
        };
      }
      case 'object': {
        source = _.clone(source) as SourceDefinition;
        if (typeof source.network == 'number') {
          source.network = NetworkIdMap[source.network];
        }
        if (source.network && !source.url) {
          source.url = `https://${source.network}.infura.io/`;
        }
        if (source.url && !source.network) {
          source.network = this.networkFromUrl(source.url);
        }
        source.url = source.url.endsWith('/') ? source.url : source.url + '/';
        return source;
      }
    }
  }

  constructor(source: string | boolean | SourceDefinition = true) {
    super();
    source = this.normalizeSource(source);
    this.web3 = new Web3(source.url);
    this.network = <string>source.network;
    this.url = source.url;
    if (!this.network) {
      throw new Error('Unspecified network in Namicorn ENS configuration');
    }
    if (!this.url) {
      throw new Error('Unspecified url in Namicorn ENS configuration');
    }
    this.registryAddress = RegistryMap[this.network];
    if (this.registryAddress) {
      this.ensContract = new this.web3.eth.Contract(
        ensInterface,
        this.registryAddress,
      );
      this.registrarContract = new this.web3.eth.Contract(
        registrarInterface,
        //TODO: make an address dependent on network id
        '0x6090A6e47849629b7245Dfa1Ca21D94cd15878Ef',
      );
    }
  }

  isSupportedDomain(domain: string): boolean {
    return (
      domain.indexOf('.') > 0 && /^.{1,}\.(eth|luxe|xyz|test)$/.test(domain)
    );
  }

  isSupportedNetwork(): boolean {
    return this.registryAddress != null;
  }

  async reverse(address: string, currencyTicker: string): Promise<string> {
    if (currencyTicker != 'ETH') {
      throw new Error(`Ens doesn't support any currency other than ETH`);
    }
    if (address.startsWith('0x')) {
      address = address.substr(2);
    }
    const reverseAddress = address + '.addr.reverse';
    const nodeHash = hash(reverseAddress);
    const resolverAddress = await this._getResolver(nodeHash);
    if (resolverAddress == NullAddress) {
      return null;
    }
    const resolverContract = new this.web3.eth.Contract(
      resolverInterface,
      resolverAddress,
    );

    return await this._resolverCallToName(resolverContract, nodeHash);
  }

  async resolve(domain: string): Promise<ResolutionResult | null> {
    if (!this.isSupportedDomain(domain) || !this.isSupportedNetwork()) {
      return null;
    }
    const nodeHash = hash(domain);
    var [owner, ttl, resolver] = await this._getResolutionInfo(nodeHash);
    if (owner == NullAddress) owner = null;
    const address = await this._fetchAddress(resolver, nodeHash);
    return {
      addresses: {
        ETH: address,
      },
      meta: {
        owner,
        type: 'ens',
        ttl: Number(ttl),
      },
    };
  }

  /* Test functions bellow */

  _resolverCallToName(resolverContract, nodeHash) {
    return resolverContract.methods.name(nodeHash).call();
  }

  _getResolver(nodeHash) {
    return this.ensContract.methods.resolver(nodeHash).call();
  }

  async _getResolutionInfo(nodeHash) {
    return await Promise.all([
      this.ensContract.methods.owner(nodeHash).call(),
      this.ensContract.methods.ttl(nodeHash).call(),
      this.ensContract.methods.resolver(nodeHash).call(),
    ]);
  }

  async _fetchAddress(resolver, nodeHash) {
    if (!resolver || resolver == NullAddress) {
      return null;
    }
    const resolverContract = new this.web3.eth.Contract(
      resolverInterface,
      resolver,
    );
    //put it as a separate method to stub.
    const address = await resolverContract.methods.addr(nodeHash).call();
    return address;
  }
  /*===========================*/

  private async fetchPreviousOwner(domain) {
    var labelHash = this.web3.utils.sha3(domain.split('.')[0]);

    const [
      mode,
      deedAddress,
      registrationDateSeconds,
      value,
      highestBid,
    ] = await this.registrarContract.methods.entries(labelHash).call();

    if (deedAddress === NullAddress) {
      return null;
    }

    const deedContract = new this.web3.eth.Contract(deedInterface, deedAddress);

    const previousOwner = deedContract.methods.previousOwner().call();
    return previousOwner === NullAddress ? null : previousOwner;
  }

<<<<<<< HEAD
=======
  private normalizeSource(
    source: string | boolean | EnsSourceDefinition,
  ): EnsSourceDefinition {
    switch (typeof source) {
      case 'boolean': {
        return { url: DefaultUrl, network: this.networkFromUrl(DefaultUrl) };
      }
      case 'string': {
        return {
          url: source as string,
          network: this.networkFromUrl(source as string),
        };
      }
      case 'object': {
        source = _.clone(source) as EnsSourceDefinition;
        if (typeof source.network == 'number') {
          source.network = NetworkIdMap[source.network];
        }
        if (source.network && !source.url) {
          source.url = `https://${source.network}.infura.io`;
        }
        if (source.url && !source.network) {
          source.network = this.networkFromUrl(source.url);
        }
        return source;
      }
    }
  }

>>>>>>> 45d5f228
  private networkFromUrl(url: string): string {
    return _.find(NetworkIdMap, name => url.indexOf(name) >= 0);
  }
}<|MERGE_RESOLUTION|>--- conflicted
+++ resolved
@@ -197,11 +197,9 @@
     return previousOwner === NullAddress ? null : previousOwner;
   }
 
-<<<<<<< HEAD
-=======
   private normalizeSource(
-    source: string | boolean | EnsSourceDefinition,
-  ): EnsSourceDefinition {
+    source: string | boolean | SourceDefinition,
+  ): SourceDefinition {
     switch (typeof source) {
       case 'boolean': {
         return { url: DefaultUrl, network: this.networkFromUrl(DefaultUrl) };
@@ -213,7 +211,7 @@
         };
       }
       case 'object': {
-        source = _.clone(source) as EnsSourceDefinition;
+        source = _.clone(source) as SourceDefinition;
         if (typeof source.network == 'number') {
           source.network = NetworkIdMap[source.network];
         }
@@ -228,7 +226,6 @@
     }
   }
 
->>>>>>> 45d5f228
   private networkFromUrl(url: string): string {
     return _.find(NetworkIdMap, name => url.indexOf(name) >= 0);
   }
