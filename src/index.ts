<<<<<<< HEAD
import Namicorn from './Namicorn';
import ResolutionError from './ResolutionError';
export { Namicorn, Namicorn as default, ResolutionError };
=======
import Namicorn from './namicorn';
export { Namicorn, Namicorn as default };
>>>>>>> ebfac0fb
<|MERGE_RESOLUTION|>--- conflicted
+++ resolved
@@ -1,8 +1,3 @@
-<<<<<<< HEAD
-import Namicorn from './Namicorn';
+import Namicorn from './namicorn';
 import ResolutionError from './ResolutionError';
-export { Namicorn, Namicorn as default, ResolutionError };
-=======
-import Namicorn from './namicorn';
-export { Namicorn, Namicorn as default };
->>>>>>> ebfac0fb
+export { Namicorn, Namicorn as default, ResolutionError };