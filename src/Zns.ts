import { Zilliqa } from '@zilliqa-js/zilliqa';
import { Contract } from '@zilliqa-js/contract';
import { toChecksumAddress, toBech32Address } from '@zilliqa-js/crypto';
import namehash from './zns/namehash';
import _ from 'lodash';
import { SourceDefinition, NamicornResolution, Dictionary, ZnsResolution } from './types';
import NamingService from './NamingService';

const DefaultSource = 'https://api.zilliqa.com';
const NullAddress = '0x0000000000000000000000000000000000000000';

const NetworkIdMap = {
  1: 'mainnet',
  333: 'testnet',
  111: 'localnet',
};

const RegistryMap = {
  mainnet: 'zil1jcgu2wlx6xejqk9jw3aaankw6lsjzeunx2j0jz',
};

const UrlMap = {
  mainnet: 'https://api.zilliqa.com',
  testnet: 'https://dev-api.zilliqa.com',
  localnet: 'http://localhost:4201',
};

const UrlNetworkMap = (url: string) => {
  const invert = _(UrlMap)
    .invert()
    .value();
  return invert[url];
};

export default class Zns extends NamingService {
  readonly network: string;
  readonly url: string;
  readonly registryAddress?: string;
  private registry?: Contract;
  private zilliqa: Zilliqa;

  constructor(source: string | boolean | SourceDefinition = true) {
    super();
    source = this.normalizeSource(source);
    this.network = source.network as string;
    this.url = source.url;
    this.zilliqa = new Zilliqa(this.url);
    if (!this.network) {
      throw new Error('Unspecified network in Namicorn ZNS configuration');
    }
    if (!this.url) {
      throw new Error('Unspecified url in Namicorn ZNS configuration');
    }
    this.registryAddress = source.registry
      ? source.registry
      : RegistryMap[this.network];
    if (this.registryAddress) {
      this.registryAddress = this.registryAddress.startsWith('0x')
        ? toBech32Address(this.registryAddress)
        : this.registryAddress;
      this.registry = this.zilliqa.contracts.at(this.registryAddress);
    }
  }

  async resolve(domain: string): Promise<NamicornResolution | null> {
    const recordAddresses = await this._getRecordsAddresses(domain);
    if (!recordAddresses) return null;
    const [ownerAddress, resolverAddress] = recordAddresses;
    const resolution = this.structureResolverRecords(await this._getResolverRecords(resolverAddress));

    const addresses = _.mapValues(resolution.crypto || {}, 'address');
    return {
      addresses,
      meta: {
        owner: ownerAddress || null,
        type: 'zns',
        ttl: parseInt(resolution.ttl as string) || 0,
      },
    };
  }

  /**
   * Resolves a domain
   * @param domain - domain name to be resolved
   * @returns - Everything what is stored on specified domain
   */
  async resolution(domain: string): Promise<ZnsResolution> {
    return await this.structureResolverRecords(await this.records(domain));
  }

  /**
   * Resolver Records
   * @param domain - domain name to be resolved
   * @returns - ZNS resolver records in an plain key-value format
   */
  async records(domain: string): Promise<Dictionary<string>> {
    return await this._getResolverRecords(await this.resolverAddress(domain))
  }

  isSupportedDomain(domain: string): boolean {
    return domain.indexOf('.') > 0 && /^.{1,}\.(zil)$/.test(domain);
  }

  isSupportedNetwork(): boolean {
    return this.registryAddress != null;
  }

  /** @ignore */
  async _getRecordsAddresses(domain: string): Promise<[string, string] | undefined> {
    if (!this.isSupportedDomain(domain) || !this.isSupportedNetwork())
      return undefined;
    const registryRecord = await this.getContractMapValue(
      this.registry,
      'records',
      namehash(domain),
    );
    if (!registryRecord) return undefined;
    let [ownerAddress, resolverAddress] = registryRecord.arguments as [
      string,
      string,
    ];
    if (ownerAddress.startsWith('0x')) {
      ownerAddress = toBech32Address(ownerAddress);
    }
    return [ownerAddress, resolverAddress];
  }

<<<<<<< HEAD
  /**
   * @ignore
   * @param resolverAddress
   */
  async _getResolverRecordsStructure(
=======
  /** @ignore */
  async _getResolverRecords(
>>>>>>> 4aaf7765
    resolverAddress: string,
  ): Promise<ZnsResolution> {
    if (!resolverAddress || resolverAddress == NullAddress) {
      return {};
    }
    const resolver = this.zilliqa.contracts.at(
      toChecksumAddress(resolverAddress),
    );
    return (await this.getContractField(
      resolver,
      'records',
    ) || {}) as Dictionary<string>;
  }

  /** @ignore */
  protected normalizeSource(
    source: string | boolean | SourceDefinition,
  ): SourceDefinition {
    switch (typeof source) {
      case 'boolean': {
        return { url: DefaultSource, network: 'mainnet' };
      }
      case 'string': {
        return {
          url: source as string,
          network: UrlNetworkMap(source),
        };
      }
      case 'object': {
        source = _.clone(source) as SourceDefinition;
        if (typeof source.network == 'number') {
          source.network = NetworkIdMap[source.network];
        }
        if (source.registry) {
          source.network = source.network ? source.network : 'mainnet';
          source.url = source.url ? source.url : DefaultSource;
        }
        if (source.network && !source.url) {
          source.url = UrlMap[source.network];
        }
        if (source.url && !source.network) {
          source.network = UrlNetworkMap(source.url);
        }
        return source;
      }
    }
  }

  /** @ignore */
  private structureResolverRecords(records: Dictionary<string>): ZnsResolution {
    return _.transform(
      records,
      (result, value, key) => _.set(result, key, value),
      {},
    );
  }

  /** @ignore */
  private async resolverAddress(domain: string): Promise<string | undefined> {
    return (await this._getRecordsAddresses(domain) || [])[1];
  }

  /** @ignore */
  private async getContractField(
    contract: Contract,
    field: string,
    keys: string[] = [],
  ): Promise<any> {
    let result = (await contract.getSubState(field, keys)) || {};
    return result[field];
  }

  /** @ignore */
  private async getContractMapValue(
    contract: Contract,
    field: string,
    key: string,
  ): Promise<any> {
    const record = await this.getContractField(contract, field, [key]);
    return (record && record[key]) || null;
  }
}<|MERGE_RESOLUTION|>--- conflicted
+++ resolved
@@ -125,16 +125,8 @@
     return [ownerAddress, resolverAddress];
   }
 
-<<<<<<< HEAD
-  /**
-   * @ignore
-   * @param resolverAddress
-   */
-  async _getResolverRecordsStructure(
-=======
   /** @ignore */
   async _getResolverRecords(
->>>>>>> 4aaf7765
     resolverAddress: string,
   ): Promise<ZnsResolution> {
     if (!resolverAddress || resolverAddress == NullAddress) {
