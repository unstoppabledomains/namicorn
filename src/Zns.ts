--- conflicted
+++ resolved
@@ -3,42 +3,28 @@
 import { toChecksumAddress, toBech32Address } from '@zilliqa-js/crypto';
 import namehash from './zns/namehash';
 import _ from 'lodash';
-import { NamicornResolution, SourceDefinition } from './types';
+import { SourceDefinition, NamicornResolution } from './types';
 import NamingService from './NamingService';
 
-/**
- * @ignore
- */
 const DefaultSource = 'https://api.zilliqa.com';
-/**
- * @ignore
- */
 const NullAddress = '0x0000000000000000000000000000000000000000';
-/**
- * @ignore
- */
+
 const NetworkIdMap = {
   1: 'mainnet',
   333: 'testnet',
   111: 'localnet',
 };
-/**
- * @ignore
- */
+
 const RegistryMap = {
   mainnet: 'zil1jcgu2wlx6xejqk9jw3aaankw6lsjzeunx2j0jz',
 };
-/**
- * @ignore
- */
+
 const UrlMap = {
   mainnet: 'https://api.zilliqa.com',
   testnet: 'https://dev-api.zilliqa.com',
   localnet: 'http://localhost:4201',
 };
-/**
- * @ignore
- */
+
 const UrlNetworkMap = (url: string) => {
   const invert = _(UrlMap)
     .invert()
@@ -46,35 +32,13 @@
   return invert[url];
 };
 
-/**
- * Class to support connection with Zilliqa naming service
- * @param {string} network - network string such as 
- * - mainnet
- * - ropsten
- * @param {string} url - main api url such as 
- * - https://mainnet.infura.io
- * @param {string} registryAddress - address for a registry contract
-*/
 export default class Zns extends NamingService {
   readonly network: string;
   readonly url: string;
   readonly registryAddress?: string;
-  /**
- * @ignore
- */
   private registry?: Contract;
-  /**
- * @ignore
- */
   private zilliqa: Zilliqa;
 
-
-/**
- * Source object describing the network naming service operates on
- * @param {string | boolean | SourceDefinition} source 
- * @throws Unspecified network
- * @throws Unspecified url
-*/
   constructor(source: string | boolean | SourceDefinition = true) {
     super();
     source = this.normalizeSource(source);
@@ -98,75 +62,7 @@
     }
   }
 
-<<<<<<< HEAD
-/**
- * Gets a contract field
- * @param {Contract} contract - contract
- * @param {string} field - field name
- * @param {string[]} keys - used to get deeper levels of a field
-*/
-  async getContractField(
-    contract: Contract,
-    field: string,
-    keys: string[] = [],
-  ): Promise<any> {
-    let result =
-      (await contract.getSubState(field, keys)) ||
-      {};
-    return result[field];
-  }
-/**
- * Wrapper around getContractField
- * @param {Contract} contract - contract
- * @param {string} field - field name
- * @param {string} key - used to get deeper level of a field
- */
-  async getContractMapValue(
-    contract: Contract,
-    field: string,
-    key: string,
-  ): Promise<any> {
-    const record = await this.getContractField(contract, field, [key]);
-    return (record && record[key]) || null;
-  }
-
-/**
- * @ignore
- * @param {string} resolverAddress - resolver Address
- * @returns {NamicornResolution}
- */
-
-  async getResolverRecordsStructure(
-    resolverAddress: string,
-  ): Promise<any>  {
-    if (resolverAddress == NullAddress) {
-      return {} as NamicornResolution;
-    }
-    const resolver = this.zilliqa.contracts.at(
-      toChecksumAddress(resolverAddress),
-    );
-    const resolverRecords = (await this.getContractField(
-      resolver,
-      'records',
-    )) as { [key: string]: string };
-    return _.transform(
-      resolverRecords,
-      (result, value, key) => _.set(result, key, value),
-      {},
-    ) as NamicornResolution;
-  }
-
-/**
- * Resolves the given domain
- * @async
- * @param {string} domain - domain name to be resolved 
- * @returns {Promise<NamicornResolution | null>} - Returns a promise that resolves in an object 
-*/
   async resolve(domain: string): Promise<NamicornResolution | null> {
-    if (!this.isSupportedDomain(domain) || !this.isSupportedNetwork())
-      return null;
-=======
-  async resolve(domain: string): Promise<ResolutionResult | null> {
     if (!this.isSupportedDomain(domain) || !this.isSupportedNetwork())
       return null;
     const recordAddresses = await this._getRecordsAddresses(domain);
@@ -201,7 +97,6 @@
   isSupportedDomain(domain: string): boolean {
     return domain.indexOf('.') > 0 && /^.{1,}\.(zil)$/.test(domain);
   }
->>>>>>> b626d730
 
   isSupportedNetwork(): boolean {
     return this.registryAddress != null;
@@ -228,26 +123,9 @@
     return [ownerAddress, resolverAddress];
   }
 
-<<<<<<< HEAD
-/**
- * Checks if the domain is in valid format
- * @param {string} domain - domain name to be checked
- * @returns {boolean} 
-*/
-  isSupportedDomain(domain: string): boolean {
-    return domain.indexOf('.') > 0 && /^.{1,}\.(zil)$/.test(domain);
-  }
-
-/**
- * Checks if the current network is supported
- * @return {boolean}
-*/ 
-  isSupportedNetwork(): boolean {
-    return this.registryAddress != null;
-=======
   async _getResolverRecordsStructure(
     resolverAddress: string,
-  ): Promise<ResolutionResult> {
+  ): Promise<NamicornResolution | any> {
     if (resolverAddress == NullAddress) {
       return {};
     }
@@ -263,15 +141,8 @@
       (result, value, key) => _.set(result, key, value),
       {},
     );
->>>>>>> b626d730
   }
 
-/**
- * Normalizes the source object based on type
- * @ignore
- * @param { string | boolean | SourceDefinition } source 
- * @returns {SourceDefinition}
-*/
   protected normalizeSource(
     source: string | boolean | SourceDefinition,
   ): SourceDefinition {
