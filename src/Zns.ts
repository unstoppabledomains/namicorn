--- conflicted
+++ resolved
@@ -1,9 +1,4 @@
-<<<<<<< HEAD
-import BN from 'bn.js';
-import sha256 from './utils/sha256';
-=======
 import hash from 'hash.js';
->>>>>>> 72b1b830
 import {
   fromBech32Address,
   toBech32Address,
@@ -109,26 +104,11 @@
     label: string,
   ): nodeHash {
     parent = parent.replace(/^0x/, '');
-<<<<<<< HEAD
-    return sha256(parent + sha256(label, { hexPrefix: false }), {
-      hexPrefix: false,
-=======
-    return (options.prefix ? '0x' : '') + this.sha256(parent + this.sha256(label), {
-      hexPrefix: options.prefix,
->>>>>>> 72b1b830
-      inputEnc: 'hex',
-    });
-  }
-
-  private sha256(
-    message,
-    {
-      hexPrefix = true,
-      inputEnc,
-    }: { hexPrefix?: boolean; inputEnc?: 'hex' } = {},
-  ) {
-    return hash
-      .sha256()
+    return this.sha256(parent + this.sha256(label), 'hex',);
+  }
+
+  private sha256(message: string, inputEnc?: 'hex') {
+    return hash.sha256()
       .update(message, inputEnc)
       .digest('hex');
   }
