--- conflicted
+++ resolved
@@ -69,11 +69,6 @@
   }
 
   async resolve(domain: string): Promise<NamicornResolution | null> {
-<<<<<<< HEAD
-    if (!this.isSupportedDomain(domain) || !this.isSupportedNetwork())
-      throw new ResolutionError('UnsupportedDomain', { domain });
-=======
->>>>>>> 11eb639a
     const recordAddresses = await this._getRecordsAddresses(domain);
     if (!recordAddresses) return null;
     const [ownerAddress, resolverAddress] = recordAddresses;
@@ -140,20 +135,9 @@
     return [ownerAddress, resolverAddress];
   }
 
-<<<<<<< HEAD
-  /**
-   * @ignore
-   * @param resolverAddress
-   */
-  async _getResolverRecordsStructure(
-    resolverAddress: string,
-  ): Promise<NamicornResolution | any> {
-    if (resolverAddress == NullAddress) {
-=======
   /** @ignore */
   async _getResolverRecords(resolverAddress: string): Promise<ZnsResolution> {
     if (!resolverAddress || resolverAddress == NullAddress) {
->>>>>>> 11eb639a
       return {};
     }
     const resolver = this.zilliqa.contracts.at(
