--- conflicted
+++ resolved
@@ -5,14 +5,8 @@
 import { hash } from 'eth-ens-namehash';
 import { SourceDefinition, NamicornResolution } from './types';
 import NamingService from './NamingService';
-<<<<<<< HEAD
 import { ResolutionError } from './index';
-/**
- * @ignore
- */
-=======
-/** @ignore */
->>>>>>> 11eb639a
+/** @ignore */
 const Web3 = require('web3');
 /** @ignore */
 const NullAddress = '0x0000000000000000000000000000000000000000';
@@ -32,13 +26,7 @@
   .mapValues((v, k) => parseInt(v))
   .value();
 
-<<<<<<< HEAD
-/**
- * @ignore
- */
-=======
-/** @ignore */
->>>>>>> 11eb639a
+/** @ignore */
 const RegistryMap = {
   mainnet: '0x314159265dd8dbb310642f98f50c066173c1259b',
   ropsten: '0x112234455c3a32fd11230c42e7bccd4a84e02010',
@@ -46,52 +34,25 @@
 
 /**
  * Class to support connection with Etherium naming service
-<<<<<<< HEAD
  * @param {string} network - network string such as
  * - mainnet
  * - ropsten
  * @param {string} url - main api url such as
  * - https://mainnet.infura.io
  * @param {string} registryAddress - address for a registry contract
-=======
- * @param network - network string such as
- * - mainnet
- * - ropsten
- * @param url - main api url such as
- * - https://mainnet.infura.io
- * @param registryAddress - address for a registry contract
->>>>>>> 11eb639a
  */
 export default class Ens extends NamingService {
   readonly network: string;
   readonly url: string;
   readonly registryAddress?: string;
-<<<<<<< HEAD
-  /**
-   * @ignore
-   */
-  private registrarContract: any;
-  /**
-   * @ignore
-   */
-  private ensContract: any;
-  /**
-   * @ignore
-   */
-=======
   /** @ignore */
   private ensContract: any;
   /**  @ignore */
->>>>>>> 11eb639a
   private web3: any;
 
   /**
    * Source object describing the network naming service operates on
-<<<<<<< HEAD
-   * @param {string | boolean | SourceDefinition} source
-=======
-   * @param source - if specified as a string will be used as main url, if omited then defaults are used
->>>>>>> 11eb639a
+   * @param {string | boolean | SourceDefinition} source - if specified as a string will be used as main url, if omited then defaults are used
    * @throws Unspecified network
    * @throws Unspecified url
    */
@@ -120,13 +81,8 @@
 
   /**
    * Checks if the domain is in valid format
-<<<<<<< HEAD
    * @param {string} domain - domain name to be checked
    * @returns {boolean}
-=======
-   * @param domain - domain name to be checked
-   * @returns
->>>>>>> 11eb639a
    */
   isSupportedDomain(domain: string): boolean {
     return (
@@ -145,15 +101,9 @@
   /**
    * Reverse the ens address to a ens registered domain name
    * @async
-<<<<<<< HEAD
    * @param {string} address - address you wish to reverse
    * @param {string} currencyTicker - currency ticker like BTC, ETH, ZIL
    * @returns {Promise<string>} - domain name attached to this address
-=======
-   * @param address - address you wish to reverse
-   * @param currencyTicker - currency ticker like BTC, ETH, ZIL
-   * @returns - domain name attached to this address
->>>>>>> 11eb639a
    */
   async reverse(address: string, currencyTicker: string): Promise<string> {
     if (currencyTicker != 'ETH') {
@@ -179,13 +129,8 @@
   /**
    * Resolves the given domain
    * @async
-<<<<<<< HEAD
    * @param {string} domain - domain name to be resolved
    * @returns {Promise<NamicornResolution>} - Returns a promise that resolves in an object
-=======
-   * @param domain - domain name to be resolved
-   * @returns- Returns a promise that resolves in an object
->>>>>>> 11eb639a
    */
   async resolve(domain: string): Promise<NamicornResolution | null> {
     if (!this.isSupportedDomain(domain) || !this.isSupportedNetwork()) {
@@ -266,13 +211,8 @@
   /**
    * Normalizes the source object based on type
    * @ignore
-<<<<<<< HEAD
    * @param { string | boolean | SourceDefinition } source
    * @returns {SourceDefinition}
-=======
-   * @param source
-   * @returns
->>>>>>> 11eb639a
    */
   protected normalizeSource(
     source: string | boolean | SourceDefinition,
@@ -317,11 +257,7 @@
    * Look up for network from url provided
    * @ignore
    * @param url - main api url for blockchain
-<<<<<<< HEAD
    * @returns {string} - network such as:
-=======
-   * @returns - network such as:
->>>>>>> 11eb639a
    *  - mainnet
    *  - testnet
    */
