--- conflicted
+++ resolved
@@ -143,7 +143,6 @@
     return method && method.isSupportedNetwork();
   }
 
-<<<<<<< HEAD
 /**
  * resolves the domain using blockchain call
  * @ignore
@@ -153,9 +152,18 @@
  * @return {Promise<NamicornResolution>}
  */
   private async resolveUsingBlockchain(domain: string): Promise<NamicornResolution>{
-=======
+    const method = this.getNamingMethod(domain);
+    if (!method) return null;
+    const result = await method.resolve(domain);
+    return result || Namicorn.UNCLAIMED_DOMAIN_RESPONSE;
+  }
+
+  /**
+   * @ignore
+   * Used internally to get the right method (ens or zns)
+   * @param domain - domain name
+   */
   private getNamingMethod(domain: string) {
->>>>>>> b626d730
     const methods = [this.ens, this.zns];
     const method = methods.find(
       method => method && method.isSupportedDomain(domain),
@@ -163,12 +171,6 @@
     return method || null;
   }
 
-  private async resolveUsingBlockchain(domain: string) {
-    const method = this.getNamingMethod(domain);
-    if (!method) return null;
-    const result = await method.resolve(domain);
-    return result || Namicorn.UNCLAIMED_DOMAIN_RESPONSE;
-  }
 }
 
 export { Namicorn, Namicorn as default };