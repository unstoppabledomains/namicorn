import fetch from 'node-fetch';
import Ens from './Ens';
import Zns from './Zns';
import { Blockchain, NamicornResolution } from './types';

const DefaultUrl = 'https://unstoppabledomains.com/api/v1';

// Node env has special properties stored in process which are not inside the browser env.
// Multiple checks is to avoid hitting the undefined while going deeper.
const isNode = () => {
  if (typeof process === 'object') {
    if (typeof process.versions === 'object') {
      if (typeof process.versions.node !== 'undefined') {
        return true;
      }
    }
  }
  return false;
};

/**
 * Blockchain domain resolution library - Namicorn.
 *
 * @example 
 * ```
 * let namicorn = new Namicorn({blockchain: {ens: {url: 'https://mainnet.infura.io', network: 'mainnet'}}});
 * let domain = brad.zil
 * let resolution = namicorn.address(domain);
 * ```
 */
class Namicorn {
  static readonly UNCLAIMED_DOMAIN_RESPONSE: NamicornResolution = {
    addresses: {},
    meta: {
      owner: null, //available domain
      type: '',
      ttl: 0,
    },
  };

  readonly api: string;
  readonly blockchain: Blockchain | boolean;
/**
 * @ignore
 */
  readonly ens?: Ens;
/**
 * @ignore
 */
  readonly zns?: Zns;

/**
 * Namicorn constructor
 * @property {Blockchain} blockchain - main configuration object
 */
  constructor({
    blockchain = true,
    api = DefaultUrl,
  }: { api?: string; blockchain?: Blockchain } = {}) {
    this.api = api.toString();
    this.blockchain = !!blockchain;
    if (blockchain) {
      if (blockchain == true) {
        blockchain = {};
      }
      if (blockchain.ens === undefined) {
        blockchain.ens = true;
      }
      if (blockchain.zns === undefined) {
        blockchain.zns = true;
      }
      if (blockchain.ens) {
        this.ens = new Ens(blockchain.ens);
      }
      if (blockchain.zns) {
        this.zns = new Zns(blockchain.zns);
      }
    }
  }

/**
 * Resolves the given domain
 * @async
 * @param {string} domain - domain name to be resolved 
 * @returns {Promise<NamicornResolution>} - Returns a promise that resolves in an object 
 */
  async resolve(domain: string): Promise<NamicornResolution> {
    if (this.blockchain) {
      return await this.resolveUsingBlockchain(domain);
    } else {
      const response = isNode()
        ? await fetch(`${this.api}/${domain}`)
        : await window.fetch(`${this.api}/${domain}`);
      return response.json();
    }
  }

/**
 * Resolves give domain name to a specific currency address if exists
 * @async
 * @param {string} domain - domain name to be resolved
 * @param {string} currencyTicker - currency ticker like BTC, ETH, ZIL
 * @returns {Promise<string>} - A promise that resolves in an address or null
 */
  async address(domain: string, currencyTicker: string): Promise<string> {
    const data = await this.resolve(domain);
    return (data && data.addresses[currencyTicker.toUpperCase()]) || null;
  }

/**
 * This method is only for ens at the moment. Reverse the ens address to a ens registered domain name
 * @async
 * @param {string} address - address you wish to reverse
 * @param {string} currencyTicker - currency ticker like BTC, ETH, ZIL 
 * @returns {Promise<string>} - domain name attached to this address
 */
  async reverse(address: string, currencyTicker: string): Promise<string> {
    return await this.ens.reverse(address, currencyTicker);
  }

/**
 * Checks if the domain is in valid format
 * @param {string} domain - domain name to be checked
 * @returns {boolean} 
 */
  isSupportedDomain(domain: string): boolean {
    return (
      (this.zns && this.zns.isSupportedDomain(domain)) ||
      (this.ens && this.ens.isSupportedDomain(domain))
    );
  }

/**
 * Checks if the domain is supported by the specified network as well as if it is in valid format
 * @param {string} domain - domain name to be checked
 * @returns {boolean} 
 */
  isSupportedDomainInNetwork(domain: string): boolean {
    const methods = [this.ens, this.zns];
    const method = methods.find(
      method => method && method.isSupportedDomain(domain),
    );
    return method && method.isSupportedNetwork();
  }

<<<<<<< HEAD
  /**
   * Returns a corresponding namehash depends on the naming service 
   * @param domain - domain name
   * @returns namehash from internal naming service
   */
  namehash(domain: string): string {
    const method = this.getNamingMethod(domain);
    if (!method) return null;
    const result = method.namehash(domain);
    return result;
  }
  
=======
/**
 * resolves the domain using blockchain call
 * @ignore
 * @private
 * @async
 * @param {string} domain - domain name to be resolved
 * @return {Promise<NamicornResolution>}
 */
  private async resolveUsingBlockchain(domain: string): Promise<NamicornResolution>{
    const method = this.getNamingMethod(domain);
    if (!method) return null;
    const result = await method.resolve(domain);
    return result || Namicorn.UNCLAIMED_DOMAIN_RESPONSE;
  }

  /**
   * @ignore
   * Used internally to get the right method (ens or zns)
   * @param domain - domain name
   */
>>>>>>> 486a4267
  private getNamingMethod(domain: string) {
    const methods = [this.ens, this.zns];
    const method = methods.find(
      method => method && method.isSupportedDomain(domain),
    );
    return method || null;
<<<<<<< HEAD
  }

  private async resolveUsingBlockchain(domain: string) {
    const method = this.getNamingMethod(domain);
    if (!method) return null;
    const result = await method.resolve(domain);
    return result || Namicorn.UNCLAIMED_DOMAIN_RESPONSE;
=======
>>>>>>> 486a4267
  }

}

export { Namicorn, Namicorn as default };<|MERGE_RESOLUTION|>--- conflicted
+++ resolved
@@ -143,7 +143,6 @@
     return method && method.isSupportedNetwork();
   }
 
-<<<<<<< HEAD
   /**
    * Returns a corresponding namehash depends on the naming service 
    * @param domain - domain name
@@ -156,7 +155,6 @@
     return result;
   }
   
-=======
 /**
  * resolves the domain using blockchain call
  * @ignore
@@ -177,23 +175,12 @@
    * Used internally to get the right method (ens or zns)
    * @param domain - domain name
    */
->>>>>>> 486a4267
   private getNamingMethod(domain: string) {
     const methods = [this.ens, this.zns];
     const method = methods.find(
       method => method && method.isSupportedDomain(domain),
     );
     return method || null;
-<<<<<<< HEAD
-  }
-
-  private async resolveUsingBlockchain(domain: string) {
-    const method = this.getNamingMethod(domain);
-    if (!method) return null;
-    const result = await method.resolve(domain);
-    return result || Namicorn.UNCLAIMED_DOMAIN_RESPONSE;
-=======
->>>>>>> 486a4267
   }
 
 }
