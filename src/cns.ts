--- conflicted
+++ resolved
@@ -5,13 +5,9 @@
   ResolutionResponse,
   isNullAddress,
   nodeHash,
-<<<<<<< HEAD
   Provider,
   SourceDefinition,
-=======
-  Web3Provider,
   NullAddress,
->>>>>>> 1c588f3e
 } from './types';
 import { default as resolverInterface } from './cns/contract/resolver';
 import { default as cnsInterface } from './cns/contract/registry';
