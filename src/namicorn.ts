--- conflicted
+++ resolved
@@ -1,12 +1,8 @@
 import Ens from './ens';
 import Zns from './zns';
-<<<<<<< HEAD
 import Cns from './cns';
 import { Blockchain, NamicornResolution, NullAddress } from './types';
-=======
 import Udapi from './unstoppableAPI';
-import { Blockchain, NamicornResolution } from './types';
->>>>>>> 45fefb5e
 import ResolutionError from './resolutionError';
 import NamingService from './namingService';
 
@@ -36,11 +32,8 @@
   /** @ignore */
   readonly zns?: Zns;
   /** @ignore */
-<<<<<<< HEAD
   readonly cns?: Cns;
-=======
   readonly api?: Udapi;
->>>>>>> 45fefb5e
 
   /**
    * Namicorn constructor
@@ -81,26 +74,9 @@
    * @returns - Returns a promise that resolves in an object
    */
   async resolve(domain: string): Promise<NamicornResolution> {
-<<<<<<< HEAD
-    if (this.blockchain) {
-      return await this.resolveUsingBlockchain(domain);
-    } else {
-      try {
-        const response = await myFetch(`${this.api}/${domain}`, {
-          method: 'GET',
-          headers: headers,
-        });
-        return response.json();
-      } catch (error) {
-        if (error.name !== 'FetchError') throw error;
-        throw new ResolutionError('NamingServiceDown', { method: 'UD' });
-      }
-    }
-=======
     const method = this.getNamingMethodOrThrow(domain);
     const result = await method.resolve(domain);
     return result || Namicorn.UNCLAIMED_DOMAIN_RESPONSE;
->>>>>>> 45fefb5e
   }
 
   /**
@@ -189,19 +165,14 @@
    * Used internally to get the right method (ens or zns)
    * @param domain - domain name
    */
-<<<<<<< HEAD
-  private getNamingMethod(domain: string) {
-    const methods = [this.ens, this.zns, this.cns];
-=======
   private getNamingMethod(domain: string): NamingService | undefined {
-    const methods: Array<NamingService | undefined> = this.blockchain
+    const methods: (Ens | Zns | Udapi)[]= this.blockchain
       ? [this.ens, this.zns]
       : [this.api];
->>>>>>> 45fefb5e
     const method = methods.find(
       method => method && method.isSupportedDomain(domain),
     );
-    return method;
+    return method as NamingService;
   }
 
   /** @ignore */
