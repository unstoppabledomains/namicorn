import Ens from './ens';
import Zns from './zns';
import Cns from './cns';
import Udapi from './unstoppableAPI';
import {
  Blockchain,
  NamicornResolution,
  UnclaimedDomainResponse,
} from './types';
import ResolutionError, { ResolutionErrorCode } from './resolutionError';
import NamingService from './namingService';

/**
 * Blockchain domain resolution library - Namicorn.
 * @example
 * ```
 * let namicorn = new Namicorn({blockchain: {ens: {url: 'https://mainnet.infura.io', network: 'mainnet'}}});
 * let domain = brad.zil
 * let resolution = namicorn.address(domain);
 * ```
 */
export default class Namicorn {
  readonly blockchain: Blockchain | boolean;
  /** @internal */
  readonly ens?: Ens;
  /** @internal */
  readonly zns?: Zns;
<<<<<<< HEAD
  /** @ignore */
  readonly cns?: Cns;
=======
  /** @internal */
>>>>>>> d2b64847
  readonly api?: Udapi;

  /**
   * Namicorn constructor
   * @property blockchain - main configuration object
   */
  constructor({ blockchain = true }: { blockchain?: Blockchain } = {}) {
    this.blockchain = !!blockchain;
    if (blockchain) {
      if (blockchain == true) {
        blockchain = {};
      }
      if (blockchain.ens === undefined) {
        blockchain.ens = true;
      }
      if (blockchain.zns === undefined) {
        blockchain.zns = true;
      }
      if (blockchain.cns == undefined) {
        blockchain.cns = true;
      }
      if (blockchain.ens) {
        this.ens = new Ens(blockchain.ens);
      }
      if (blockchain.zns) {
        this.zns = new Zns(blockchain.zns);
      }
<<<<<<< HEAD
      if (blockchain.cns) {
        this.cns = new Cns(blockchain.cns);
      }
=======
>>>>>>> d2b64847
    } else {
      this.api = new Udapi();
    }
  }

  /**
   * Resolves the given domain
   * @async
   * @param domain - domain name to be resolved
   * @returns A promise that resolves in an object
   */
  async resolve(domain: string): Promise<NamicornResolution> {
    const method = this.getNamingMethodOrThrow(domain);
    const result = await method.resolve(domain);
    return result || UnclaimedDomainResponse;
  }

  /**
   * Resolves give domain name to a specific currency address if exists
   * @async
   * @param domain - domain name to be resolved
   * @param currencyTicker - currency ticker like BTC, ETH, ZIL
   * @returns A promise that resolves in an address or null
   */
  async address(
    domain: string,
    currencyTicker: string,
  ): Promise<string | null> {
    try {
      return await this.addressOrThrow(domain, currencyTicker);
    } catch (error) {
      if (error instanceof ResolutionError) {
        return null;
      } else {
        throw error;
      }
    }
  }

  /**
   * Resolves the ipfs hash configured for domain records on ZNS
   * @param domain - domain name
   * @throws ResolutionError
   * @returns A Promise that resolves in ipfsHash
   */
  async ipfsHash(domain: string): Promise<string> {
    return await this.getNamingMethodOrThrow(domain).record(
      domain,
      'ipfs.html.value',
    );
  }

  /**
   * Resolves the ipfs redirect url for a supported domain records
   * @param domain - domain name
   * @throws ResolutionError
   * @returns A Promise that resolves in redirect url
   */
  async ipfsRedirect(domain: string): Promise<string> {
    return await this.getNamingMethodOrThrow(domain).record(
      domain,
      'ipfs.redirect_domain.value',
    );
  }

  /**
   * Resolves the ipfs email field from whois configurations
   * @param domain - domain name
   * @throws ResolutionError
   * @returns A Promise that resolves in an email address configured for this domain whois
   */
  async email(domain: string): Promise<string> {
    return await this.getNamingMethodOrThrow(domain).record(
      domain,
      'whois.email.value',
    );
  }

  /**
   * Resolves given domain to a specific currency address or throws an error
   * @param domain - domain name
   * @param currencyTicker - currency ticker such as
   *  - ZIL
   *  - BTC
   *  - ETH
   * @throws ResolutionError if address is not found
   */
  async addressOrThrow(
    domain: string,
    currencyTicker: string,
  ): Promise<string> {
    const method = this.getNamingMethodOrThrow(domain);
    return await method.address(domain, currencyTicker);
  }

  /**
   * Owner of the domain
   * @param domain - domain name
   * @returns An owner address of the domain
   */
  async owner(domain: string): Promise<string | null> {
    const method = this.getNamingMethod(domain);
    return (await method.owner(domain)) || null;
  }

  /**
   * This method is only for ens at the moment. Reverse the ens address to a ens registered domain name
   * @async
   * @param address - address you wish to reverse
   * @param currencyTicker - currency ticker like BTC, ETH, ZIL
   * @returns Domain name attached to this address
   */
  async reverse(address: string, currencyTicker: string): Promise<string> {
    return await this.ens.reverse(address, currencyTicker);
  }

  /**
   * Produce a namehash from supported naming service
   * @param domain - domain name to be hashed
   * @returns Namehash either for ENS or ZNS
   */
  namehash(domain: string): string {
    const method = this.getNamingMethod(domain);
    if (!method)
      throw new ResolutionError(ResolutionErrorCode.UnsupportedDomain, {
        domain,
      });
    return method.namehash(domain);
  }

  /**
   * Checks if the domain is in valid format
   * @param domain - domain name to be checked
   */
  isSupportedDomain(domain: string): boolean {
    return !!this.getNamingMethod(domain);
  }

  /**
   * Checks if the domain is supported by the specified network as well as if it is in valid format
   * @param domain - domain name to be checked
   */
  isSupportedDomainInNetwork(domain: string): boolean {
    const method = this.getNamingMethod(domain);
    return method && method.isSupportedNetwork();
  }

  /**
   * Used internally to get the right method (ens or zns)
   * @param domain - domain name
   */
  private getNamingMethod(domain: string): NamingService | undefined {
    const methods: (Ens | Zns | Udapi | Cns)[]= this.blockchain
      ? [this.ens, this.zns, this.cns]
      : [this.api];
    const method = methods.find(
      method => method && method.isSupportedDomain(domain),
    );
    return method as NamingService;
  }

  private getNamingMethodOrThrow(domain: string) {
    const method = this.getNamingMethod(domain);
    if (!method)
      throw new ResolutionError(ResolutionErrorCode.UnsupportedDomain, {
        domain,
      });
    return method;
  }
}

export { Namicorn };<|MERGE_RESOLUTION|>--- conflicted
+++ resolved
@@ -25,12 +25,8 @@
   readonly ens?: Ens;
   /** @internal */
   readonly zns?: Zns;
-<<<<<<< HEAD
   /** @ignore */
   readonly cns?: Cns;
-=======
-  /** @internal */
->>>>>>> d2b64847
   readonly api?: Udapi;
 
   /**
@@ -58,12 +54,9 @@
       if (blockchain.zns) {
         this.zns = new Zns(blockchain.zns);
       }
-<<<<<<< HEAD
       if (blockchain.cns) {
         this.cns = new Cns(blockchain.cns);
       }
-=======
->>>>>>> d2b64847
     } else {
       this.api = new Udapi();
     }
