## Unreleased
<<<<<<< HEAD
* Cns#allRecords fallbacks to check the standard keys when no NewKey event was found in the resolver logs
=======

* Add formatting options for `Resolution#namehash` and `Resolution#childhash` #91.
>>>>>>> 989d2935

## 1.8.3

* Enhanced Log searched. Now getting all records from the last resetRecords event if available

## 1.8.2
* Update Twitter validation algorithm

## 1.8.0 - 1.8.1
* Added `Resolution#twitter` method that returns back the verified twitter handle

## 1.7.0
* Added `Resolution#addr` method that behaves consistently with other record getter methods.

## 1.6.2
* Deprecated Resolution#address Resolution#addressOrThrow ResolutionErrorCode.UnspecifiedCurrency

## 1.8.2
* Added ability to get verified twitter account connected to CNS domain via `Resolution#twitter` method.  

## 1.6.1
* Used ProxyReader(0x7ea9ee21077f84339eda9c80048ec6db678642b1) instead of Registry contract by default

## 1.6.0
* Added support of web3.js and ethers.js providers
* Throw `ConfigurationError` instead of basic `Error` when Resolution library is configured incorrectly so that it can be targeted within `catch` block.
* Use [@ethersproject/abi](https://www.npmjs.com/package/@ethersproject/abi) instead of custom abi encoder
* Change default ethereum provider from infura to linkpool #75

## 1.5.1
* fixing the version 

## 1.4.1
* Resolution#chatPk -> get a gundb public key from domain's record
* Fix the bug with Resolution#chatId for ens domains

## 1.4.0
* Resolve custom records
* Resolution#chatId -> get a gundb chat id from domain's record
* Add kovan address of crypto registry
* Add support of more networks for ENS

## 1.3.6
* Add -o, --owner flag to CLI. Flag resolves in owner address.

## 1.3.5
* Fixed CLI config file persistent location issue
* All domains are trimmed and lowercased before proceed with the direct lookup

## 1.3.4
* Fixed wrong ResolutionErrorCode for unregistered .crypto domain in method cns#address

## 1.3.3
* CLI -n, --namehash flag
* CLI -m, --meta flag, shortcut for -siren flags
* Updated README

## 1.3.2
* domains like "hello..crypto", "hello..eth", "hello..zil" should throw ResolutionErrorCode.UnsupportedDomain

## 1.3.1
* fixed command line interface configuration with url

## 1.3.0
* Add support for .kred domains on ENS

## 1.2.0
* Added a command line interface

## 1.1.0
* Using flexible dependacies instead of locked versions
* Moved sizecheck to a separate dev dependacy
* Added web3Provider Support [#57]
* Added factories Resolution.infura, Resolution.provider, Resolution.jsonRPCprovider 

## 1.0.24
* Bug fix, namehash the domain before asking for a resolver on cns.
* Bug fix, ignore the resolutionErrorCode.RecordNotFound when looking up the crypto address.

## 1.0.23
* Updated ens registry address according to https://github.com/ensdomains/ens/security/advisories/GHSA-8f9f-pc5v-9r5h
* Removed test extension from ens resolvable tld's

## 1.0.22
* Added size check for the package with limit 500.00 KB

## 1.0.20
* Added Resolution#resolver(domain:string): Promise<string>
* Removed ethers keccak256 lodash from package.json

## 1.0.19
* Included the AbiEncoder from [ethers-js](https://github.com/ethers-io/ethers.js/blob/b288ad9ba791073df2768c580abe9173c6b851f6/src.ts/utils/abi-coder.ts)
* removed folowing packages
* * "eth-ens-namehash",

## 1.0.18
* Removed unused ethers.js 

## 1.0.17
* Fixed a bug with cns throws RecordNotFound instead of ResolutionErrorCode.UnregisteredDomain in Cns#address
* Added a way to connect Infura API secret key from .env files (should be INFURA=<SECRET KEY>)

## 1.0.16
* Resolution#childhash(parent: NodeHash, label: string) -> method to return a childhash

## 1.0.15
* Resolution#ipfsHash(domain:string): Promise<string> -> method to return an ipfsHash from the domain's records
* Deprecate Resolution#ipfsRedirect
* Resolution#httpUrl(domain:string): Promise<string> -> method to use instead of depricated Resolution#ipfsRedirect, returns an http url from the domain's records
* Resolution#email(domain:string): Promise<string> -> method to return an email from the domain's records

## 1.0.14

* Bugfix #namehash for ZNS

## 1.0.13

* Domain that starts and ends with '-' are not valid anymore in ENS.
* Bugfix Resolution#resolve on ENS domain when resolver has no address record
* Resolution#isValidHash method - checks wheather a domain name matches the given hash from the blockchain

## 1.0.9-1.0.10

* Revert back changes made for browser / node detection.

## 1.0.8

* Support Resolution#namehash of .crypto root node

## 1.0.7

* Fixed compatibility with some versions of hash.js library

## 1.0.5

* Instead of `NoRecordFound` returning `UnregisteredDomain` error for .crypto in situations when there is no resolver 

## 1.0.4

* Raise `ResolutionError` with `NamingServiceDown` code on error on ethereum RPC response
* BREAKING CHANGE: use capital letter for service name inside `Resolution#resolve => {meta: {type}}`
* NamingService#serviceName(domain: string): string

## 1.0.3

* Fixed bug with not having a ttl record on the blockchain. Now returns 0 instead of throwing an error
* Changed main registry address for CNS to 0xD1E5b0FF1287aA9f9A268759062E4Ab08b9Dacbe

## 1.0.2

* Fixed bug with not finding cointypes when currency ticker is given as smallcase

## 1.0.1

* .crypto support with Resolution.cns

## 0.3.6

* Fix root tld support for ZNS

## 0.3.4

* Deprecated `UNCLAIMED_DOMAIN_RESPONSE` (use `UnclaimedDomainResponse` instead) 
* Excluded private, internal (public) and not exported symbols from the documentation
* Excluded internal (public) symbols from the declaration files
* Added ResolutionErrorCode enum for more convenient error handling

## 0.3.3 

* NamingService#record -> gets an arbitrary record from the corresponding naming service
* Resolution#ipfsHash -> gets IPFS hash for a specific supported domain
* Resolution#email -> gets ipfs email field of whois object for a specific supported domain
* Resolution#ipfsRedirect -> gets ipfs redirect url record for a specific supported domain

## 0.3.1 - 0.3.2

* Resolution#owner method - returns an owner address of the domain
* Fixed issue with user agent on browsers instances for Resolution
* Added docs generation scripts
* Unstoppable API is not initilized when blockchain param is true inside the Resolution configuration


## 0.3.0
* Resolution#addressOrThrow - new method that throws ResolutionError if currency address is not found
* Resolution#namehash - new method for namehashing the domain name. Name hash of a domain is an ID that is used to store the information about the domain on the blockchain. If you would browse the blockchain, you would never see domain names, just name hashes.
* Now throwing ResolutionError when ENS or ZNS naming service is down
* ENS multicoin support

## 0.2.43
* Resolution#addressOrThrow - new method that throws ResolutionError if currency address is not found
* Resolution#namehash - new method for namehashing the domain name. Name hash of a domain is an ID that is used to store the information about the domain on the blockchain. If you would browse the blockchain, you would never see domain names, just name hashes.
* Now throwing ResolutionError when ENS or ZNS naming service is down
* ENS multicoin support

## 0.2.42
* Added documentation to Resolution, ENS and ZNS files
* Connected typedoc to the project
* Added user-agent to fetch calls for https://unstoppabledomains.com/
* Specified scripts for automating generation of docs

## 0.2.41

* Make Zns#getContractField #getContractMapValue and #getResolverRecordsStructure pseudo-private methods by adding _ in front of the names
* Added Zns#Resolution method which returns everything what is stored on zilliqa for specific domain

## 0.2.39 - 0.2.40

* Zns network and url options support
* Ens and Zns support custom contracts registryAddress
* Adjust for breaking change at GetSmartContractSubState Zilliqa RPC call

## 0.2.38

* Updated zilliqa library to 0.8.1

## 0.2.37

* Support node 12
* Transform owner old zil address format to a new zil format

## 0.2.36

* Add return type for Ens#resolve
* Add isSupportedDomainInNetwork in Resolution
* Add isSupportedNetwork for ZNS 


## 0.2.35

* Make Ens#network and Ens#url public properties
* Change default ENS source protocol from wss (websocket) to https
* Make Ens `web3`, `ensContract` and `registrarContract` private properties
* Ability to provide ENS network configuration as string like `mainnet`, `testnet` etc.
* Make properties of `Resolution` class readonly

## 0.2.34 - 0.2.31

* Added isSupportedNetwork method for ens
* Make isSupportedNetwork configurable from outside by passing network agrument
* isSupportedDomain is no longer checks for supported network inside the ens

## 0.2.30 and earlier

* Changelog is not tracked<|MERGE_RESOLUTION|>--- conflicted
+++ resolved
@@ -1,13 +1,7 @@
 ## Unreleased
-<<<<<<< HEAD
-* Cns#allRecords fallbacks to check the standard keys when no NewKey event was found in the resolver logs
-=======
-
 * Add formatting options for `Resolution#namehash` and `Resolution#childhash` #91.
->>>>>>> 989d2935
 
 ## 1.8.3
-
 * Enhanced Log searched. Now getting all records from the last resetRecords event if available
 
 ## 1.8.2
