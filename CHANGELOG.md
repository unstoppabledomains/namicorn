--- conflicted
+++ resolved
@@ -1,11 +1,7 @@
-<<<<<<< HEAD
-## 1.12.1
+## 1.16.1
 * Fixed Fetch error display when used in browser env
-
-=======
 ## 1.16.0
 * Fixed bug with infura.com -> infura.io
->>>>>>> 3a5f700d
 ## 1.12.0
 * Introduced Resolution#usdt(domain: string, version: TickerVersion) which resolves in various USDT records from different chains
 * Introduced TickerVersion enum which holds all values for version parametr ar Resolution#usdt
