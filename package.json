{
<<<<<<< HEAD
  "name": "namicorn",
  "version": "0.3.6",
  "description": "Crypto currency wallet domain name resolution library by Unstoppable Domains Inc.",
=======
  "name": "@unstoppabledomains/resolution",
  "version": "1.0.1",
  "description": "Domain Resolution for blockchain domains",
>>>>>>> b8332e38
  "main": "./build/index.js",
  "directories": {
    "doc": "docs"
  },
  "types": "./build/index.d.ts",
  "scripts": {
    "release": "yarn build && yarn test && yarn publish --patch && yarn docs && yarn docs:deploy && yarn release:tag",
    "release:minor": "yarn build && yarn test && yarn publish --minor && yarn docs && yarn docs:deploy && yarn release:tag",
    "release:major": "yarn build && yarn test && yarn publish --major && yarn docs && yarn docs:deploy && yarn release:tag",
    "release:tag": "git push origin v$npm_package_version",
    "test": "jest",
    "start": "npm run build:live",
    "build": "tsc -p .",
    "format": "prettier --semi --write -l **/*.{js,json,ts}",
    "build:live": "nodemon --watch 'src/**/*.ts' --exec 'ts-node' src/index.ts",
    "docs": "yarn docs:clone && yarn docs:generate && yarn docs:readme",
    "docs:clone": "[ -d ./docs ] || git clone --branch gh-pages git@github.com:unstoppabledomains/resolution.git docs",
    "docs:generate": "yarn run typedoc --out \"./docs/v$npm_package_version\"",
    "docs:readme": "./docs-readme.sh",
    "docs:deploy": "./deploy-docs.sh"
  },
  "files": [
    "build"
  ],
  "author": "JohnnyJumper <https://github.com/JohnnyJumper>, Bogdan Gusiev <https://github.com/bogdan>, Braden Pezeshki <https://github.com/perfect-cents, Vladyslav Batyrenko <https://github.com/mvlabat>, Matthew Gould <https://github.com/theporpoise>",
  "repository": {
    "type": "git",
    "url": "https://github.com/unstoppabledomains/resolution.git"
  },
  "license": "MIT",
  "bugs": {
    "url": "https://github.com/unstoppabledomains/resolution.git"
  },
  "homepage": "https://github.com/unstoppabledomains/resolution.git#readme",
  "devDependencies": {
    "@types/jest": "^24.0.11",
    "@types/node": "^11.13.7",
    "@types/node-fetch": "^2.5.0",
    "@types/web3": "^1.0.20",
    "jest": "^24.9.0",
    "nock": "^10.0.6",
    "prettier": "^1.17.0",
    "ts-jest": "^24.0.2",
    "typedoc": "^0.15.0",
    "typescript": "^3.6.3"
  },
  "prettier": {
    "trailingComma": "all",
    "singleQuote": true,
    "semi": true,
    "tabWidth": 2,
    "bracketSpacing": true
  },
  "publicConfig": {
    "access": "public"
  },
  "dependencies": {
    "@ensdomains/address-encoder": "^0.1.2",
    "bip44-constants": "^8.0.4",
    "eth-ens-namehash": "^2.0.8",
    "ethers": "^4.0.39",
    "keccak256": "^1.0.0",
    "node-fetch": "^2.6.0"
  }
}<|MERGE_RESOLUTION|>--- conflicted
+++ resolved
@@ -1,13 +1,7 @@
 {
-<<<<<<< HEAD
-  "name": "namicorn",
-  "version": "0.3.6",
-  "description": "Crypto currency wallet domain name resolution library by Unstoppable Domains Inc.",
-=======
   "name": "@unstoppabledomains/resolution",
   "version": "1.0.1",
   "description": "Domain Resolution for blockchain domains",
->>>>>>> b8332e38
   "main": "./build/index.js",
   "directories": {
     "doc": "docs"
