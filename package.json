--- conflicted
+++ resolved
@@ -1,10 +1,6 @@
 {
   "name": "@unstoppabledomains/resolution",
-<<<<<<< HEAD
-  "version": "1.8.1",
-=======
   "version": "1.8.2",
->>>>>>> 2440bde4
   "description": "Domain Resolution for blockchain domains",
   "main": "./build/index.js",
   "directories": {
