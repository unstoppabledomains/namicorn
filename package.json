--- conflicted
+++ resolved
@@ -1,10 +1,6 @@
 {
 	"name": "namicorn",
-<<<<<<< HEAD
-	"version": "0.2.29",
-=======
 	"version": "0.2.30",
->>>>>>> 665c43bc
 	"description": "Crypto currency wallet domain name resolution library by Unstoppable Domains Inc.",
 	"main": "./lib/namicorn.js",
 	"types": "./lib/namicorn.d.ts",
